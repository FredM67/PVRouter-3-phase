--- conflicted
+++ resolved
@@ -67,10 +67,7 @@
 
     ema_ema_raw = ema_ema_raw - ema_ema + ema;
     ema_ema = ema_ema_raw >> round_up_to_power_of_2(A);
-<<<<<<< HEAD
-=======
-
->>>>>>> 8ef9f7b1
+
   }
 
   auto getAverage() const
@@ -80,11 +77,7 @@
 
   auto getAverageD() const
   {
-<<<<<<< HEAD
-    return (ema << 1) - ema_ema;
-=======
     return ema << 1 - ema_ema;
->>>>>>> 8ef9f7b1
   }
 
 private:
