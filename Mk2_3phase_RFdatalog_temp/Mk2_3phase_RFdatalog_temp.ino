/**
 * @file Mk2_3phase_RFdatalog_temp.ino
 * @author Robin Emley (www.Mk2PVrouter.co.uk)
 * @author Frederic Metrich (frederic.metrich@live.fr)
 * @brief Mk2_3phase_RFdatalog_temp.ino - A photovoltaic energy diverter.
 * @date 2020-01-14
 *
 * @mainpage A 3-phase photovoltaic router/diverter
 *
 * @section description Description
 * Mk2_3phase_RFdatalog_temp.ino - Arduino program that maximizes the use of home photovoltaic production
 * by monitoring energy consumption and diverting power to one or more resistive charge(s) when needed.
 * In the absence of such a system, surplus energy flows away to the grid and is of no benefit to the PV-owner.
 *
 * @section history History
 * __Issue 1 was released in January 2015.__
 *
 * This sketch provides continuous monitoring of real power on three phases.
 * Surplus power is diverted to multiple loads in sequential order. A suitable
 * output-stage is required for each load; this can be either triac-based, or a
 * Solid State Relay.
 *
 * Datalogging of real power and Vrms is provided for each phase.
 * The presence or absence of the RFM12B needs to be set at compile time
 *
 * __January 2016, renamed as Mk2_3phase_RFdatalog_2 with these changes:__
 * - Improved control of multiple loads has been imported from the
 *     equivalent 1-phase sketch, Mk2_multiLoad_wired_6.ino
 * - the ISR has been upgraded to fix a possible timing anomaly
 * - variables to store ADC samples are now declared as "volatile"
 * - for RF69 RF module is now supported
 * - a performance check has been added with the result being sent to the Serial port
 * - control signals for loads are now active-high to suit the latest 3-phase PCB
 *
 * __February 2016, renamed as Mk2_3phase_RFdatalog_3 with these changes:__
 * - improvements to the start-up logic. The start of normal operation is now
 *    synchronized with the start of a new mains cycle.
 * - reduce the amount of feedback in the Low Pass Filter for removing the DC content
 *     from the SampleV stream. This resolves an anomaly which has been present since
 *     the start of this project. Although the amount of feedback has previously been
 *     excessive, this anomaly has had minimal effect on the system's overall behaviour.
 * - The reported power at each of the phases has been inverted. These values are now in
 *     line with the Open Energy Monitor convention, whereby import is positive and
 *     export is negative.
 *
 * __February 2020: updated to Mk2_3phase_RFdatalog_3a with these changes:__
 * - removal of some redundant code in the logic for determining the next load state.
 *
 *      Robin Emley
 *      www.Mk2PVrouter.co.uk
 *
 * __October 2019, renamed as Mk2_3phase_RFdatalog_temp with these changes:__
 * - This sketch has been restructured in order to make better use of the ISR.
 * - All of the time-critical code is now contained within the ISR and its helper functions.
 * - Values for datalogging are transferred to the main code using a flag-based handshake mechanism.
 * - The diversion of surplus power can no longer be affected by slower
 * activities which may be running in the main code such as Serial statements and RF.
 * - Temperature sensing is supported. A pullup resistor (4K7 or similar) is required for the Dallas sensor.
 * - The output mode, i.e. NORMAL or ANTI_FLICKER, is now set at compile time.
 * - Also:
 *   - The ADC is now in free-running mode, at ~104 µs per conversion.
 *   - a persistence check has been added for zero-crossing detection (polarityConfirmed)
 *   - a lowestNoOfSampleSetsPerMainsCycle check has been added, to detect any disturbances
 *   - Vrms has been added to the datalog payload (as Vrms x 100)
 *   - temperature has been added to the datalog payload (as degrees C x 100)
 *   - the phaseCal/f_voltageCal mechanism has been modified to be the same for all phases
 *   - RF capability made switchable so that the code will continue to run
 *     when an RF module is not fitted. Dataloging can then take place via the Serial port.
 *   - temperature capability made switchable so that the code will continue to run w/o sensor.
 *   - priority pin changed to handle peak/off-peak tariff
 *   - add rotating load priorities: this sketch is intended to control a 3-phase
 *     water heater which is composed of 3 independent heating elements wired in WYE
 *     with a neutral wire. The router will control each element in a specific order.
 *     To ensure that in average (over many days/months), each load runs the same time,
 *     each day, the router will rotate the priorities.
 *   - most functions have been splitted in one or more sub-functions. This way, each function
 *     has a specific task and is much smaller than before.
 *   - renaming of most of the variables with a single-letter prefix to identify its type.
 *   - direct port manipulation to save code size and speed-up performance
 *
 * __January 2020, changes:__
 * - This sketch has been again re-engineered. All 'defines' have been removed except
 *   the ones for compile-time optional functionalities.
 * - All constants have been replaced with constexpr initialized at compile-time
 * - all number-types have been replaced with fixed width number types
 * - old fashion enums replaced by scoped enums with fixed types
 * - off-peak tariff made switchable at compile-time
 * - rotation of load priorities made switchable at compile-time
 * - enhanced configuration for override specific loads during off-peak period
 *
 * __April 2020, changes:__
 * - Fix a bug in the load level calculation
 *
 * __May 2020, changes:__
 * - Fix a bug in the initialization of off-peak offsets
 * - added detailed configuration on start-up with build timestamp
 *
 * __June 2020, changes:__
 * - Add force pin for full power through overwrite switch
 * - Add priority rotation for single tariff
 *
 * __October 2020, changes:__
 * - Moving some part around (calibration values toward beginning of the sketch)
 * - renaming some preprocessor defines
 * - system/user specific data moved toward beginning of the sketch
 *
 * __January 2021, changes:__
 * - Further optimization
 * - now it's possible to specify the override period in minutes and hours
 * - initialization of runtime parameters for override period at compile-time
 *
 * __February 2021, changes:__
 * - Added temperature threshold for off-peak period
 *
 * __April 2021, renamed as Mk2_3phase_RFdatalog_temp with these changes:__
 * - since this sketch is under source control, no need to write the version in the name
 * - rename function 'checkLoadPrioritySelection' to function's job
 * - made forcePin presence configurable
 * - added WatchDog LED (blink 1s ON/ 1s OFF)
 * - code enhanced to support 6 loads
 *
 * @author Fred Metrich
 * @copyright Copyright (c) 2022
 *
 */
static_assert(__cplusplus >= 201703L, "**** Please define 'gnu++17' in 'platform.txt' ! ****");
static_assert(__cplusplus >= 201703L, "See also : https://github.com/FredM67/PVRouter-3-phase/blob/Laclare/Mk2_3phase_RFdatalog_temp/Readme.md");

<<<<<<< HEAD
#include <Arduino.h> // may not be needed, but it's probably a good idea to include this

//--------------------------------------------------------------------------------------------------
// #define TEMP_SENSOR ///< this line must be commented out if the temperature sensor is not present
// #define RF_PRESENT ///< this line must be commented out if the RFM12B module is not present

// #define PRIORITY_ROTATION ///< this line must be commented out if you want fixed priorities
// #define OFF_PEAK_TARIFF ///< this line must be commented out if there's only one single tariff each day
// #define FORCE_PIN_PRESENT ///< this line must be commented out if there's no force pin

// Output messages
#define DEBUGGING   ///< enable this line to include debugging print statements
#define SERIALPRINT ///< include 'human-friendly' print statement for commissioning - comment this line to exclude.

// #define EMONESP ///< Uncomment if an ESP WiFi module is used
// #define SERIALOUT ///< Uncomment if a wired serial connection is used
//--------------------------------------------------------------------------------------------------

//--------------------------------------------------------------------------------------------------
// constants which must be set individually for each system
//
constexpr uint8_t NO_OF_PHASES{3};    /**< number of phases of the main supply. */
constexpr uint8_t NO_OF_DUMPLOADS{1}; /**< number of dump loads connected to the diverter */

constexpr uint8_t DATALOG_PERIOD_IN_SECONDS{5}; /**< Period of datalogging in seconds */

//
// Calibration values
//-------------------
// Three calibration values are used in this sketch: f_powerCal, f_phaseCal and f_voltageCal.
// With most hardware, the default values are likely to work fine without
// need for change. A compact explanation of each of these values now follows:

// When calculating real power, which is what this code does, the individual
// conversion rates for voltage and current are not of importance. It is
// only the conversion rate for POWER which is important. This is the
// product of the individual conversion rates for voltage and current. It
// therefore has the units of ADC-steps squared per Watt. Most systems will
// have a power conversion rate of around 20 (ADC-steps squared per Watt).
//
// powerCal is the RECIPR0CAL of the power conversion rate. A good value
// to start with is therefore 1/20 = 0.05 (Watts per ADC-step squared)
//
constexpr float f_powerCal[NO_OF_PHASES]{0.05000f, 0.05000f, 0.05000f};
//
// f_phaseCal is used to alter the phase of the voltage waveform relative to the current waveform.
// The algorithm interpolates between the most recent pair of voltage samples according to the value of f_phaseCal.
//
//    With f_phaseCal = 1, the most recent sample is used.
//    With f_phaseCal = 0, the previous sample is used
//    With f_phaseCal = 0.5, the mid-point (average) value in used
//
// NB. Any tool which determines the optimal value of f_phaseCal must have a similar
// scheme for taking sample values as does this sketch.
//
constexpr float f_phaseCal{1}; /**< Nominal values only */
//
// When using integer maths, calibration values that have been supplied in floating point form need to be rescaled.
constexpr int16_t i_phaseCal{256}; /**< to avoid the need for floating-point maths (f_phaseCal * 256) */
constexpr uint8_t p_phaseCal{8};   /**< to speed up math (i_phaseCal = 1 << p_phaseCal) */
//
// For datalogging purposes, f_voltageCal has been added too. Because the range of ADC values is
// similar to the actual range of volts, the optimal value for this cal factor is likely to be
// close to unity.
constexpr float f_voltageCal[NO_OF_PHASES]{0.803f, 0.803f, 0.803f}; /**< compared with Fluke 77 meter */
//--------------------------------------------------------------------------------------------------

//--------------------------------------------------------------------------------------------------
// other system constants
constexpr uint8_t SUPPLY_FREQUENCY{50};          /**< number of cycles/s of the grid power supply */
constexpr int8_t REQUIRED_EXPORT_IN_WATTS{20};   /**< when set to a negative value, this acts as a PV generator */
constexpr uint16_t WORKING_ZONE_IN_JOULES{3600}; /**< number of joule for 1Wh */
//--------------------------------------------------------------------------------------------------

// In this sketch, the ADC is free-running with a cycle time of ~104uS.

// ----------------
// general literals
constexpr uint16_t DATALOG_PERIOD_IN_MAINS_CYCLES{DATALOG_PERIOD_IN_SECONDS * SUPPLY_FREQUENCY}; /**< Period of datalogging in cycles */

#ifdef TEMP_SENSOR
#include <OneWire.h> // for temperature sensing
// Dallas DS18B20 commands
constexpr uint8_t SKIP_ROM{0xcc};
constexpr uint8_t CONVERT_TEMPERATURE{0x44};
constexpr uint8_t READ_SCRATCHPAD{0xbe};
constexpr int16_t UNUSED_TEMPERATURE{30000};     /**< this value (300C) is sent if no sensor has ever been detected */
constexpr int16_t OUTOFRANGE_TEMPERATURE{30200}; /**< this value (302C) is sent if the sensor reports < -55C or > +125C */
constexpr int16_t BAD_TEMPERATURE{30400};        /**< this value (304C) is sent if no sensor is present or the checksum is bad (corrupted data) */
constexpr int16_t TEMP_RANGE_LOW{-5500};
constexpr int16_t TEMP_RANGE_HIGH{12500};
#endif // #ifdef TEMP_SENSOR

#ifndef OFF_PEAK_TARIFF
#ifdef PRIORITY_ROTATION

constexpr uint32_t ROTATION_AFTER_CYCLES{8 * 3600 * SUPPLY_FREQUENCY}; /**< rotates load priorities after this period of inactivity */
volatile uint32_t absenceOfDivertedEnergyCount{0};                     /**< number of main cycles without diverted energy */

#endif // #ifdef PRIORITY_ROTATION
#else  // #ifndef OFF_PEAK_TARIFF
constexpr uint8_t ul_OFF_PEAK_DURATION{8}; /**< Duration of the off-peak period in hours */

/** @brief Config parameters for forcing a load
 *  @details This class allows the user to define when and how long a load will be forced at
 *           full power during off-peak period.
 *
 *           For each load, the user defines a pair of values: pairForceLoad => { offset, duration }.
 *           The load will be started with full power at ('start_offpeak' + 'offset') for a duration of 'duration'
 *             - all values are in hours (if between -24 and 24) or in minutes.
 *             - if the offset is negative, it's calculated from the end of the off-peak period (ie -3 means 3 hours
 * back from the end).
 *             - to leave the load at full power till the end of the off-peak period, set the duration to 'UINT16_MAX'
 * (somehow infinite time)
 */
class pairForceLoad
{
public:
  constexpr pairForceLoad() = default;
  constexpr pairForceLoad(int16_t _iStartOffset, uint16_t _uiDuration = UINT16_MAX)
      : iStartOffset(_iStartOffset), uiDuration(_uiDuration)
  {
  }

  constexpr int16_t getStartOffset() const
  {
    return iStartOffset;
  }
  constexpr uint16_t getDuration() const
  {
    return uiDuration;
  }

private:
  int16_t iStartOffset{0};         /**< the start offset from the off-peak begin in hours or minutes */
  uint16_t uiDuration{UINT16_MAX}; /**< the duration for forcing the load in hours or minutes */
};

constexpr uint8_t uiTemperature{100}; /**< the temperature threshold to stop forcing in °C */

constexpr pairForceLoad rg_ForceLoad[NO_OF_DUMPLOADS] = {{-3, 2},    /**< force config for load #1 */
                                                         {-3, 120},  /**< force config for load #2 */
                                                         {-180, 2}}; /**< force config for load #3 */
#endif // #ifndef OFF_PEAK_TARIFF

// -------------------------------
// definitions of enumerated types

/** Polarities */
enum class Polarities : uint8_t
{
  NEGATIVE, /**< polarity is negative */
  POSITIVE  /**< polarity is positive */
};

/** Output modes */
enum class OutputModes : uint8_t
{
  ANTI_FLICKER, /**< Anti-flicker mode */
  NORMAL        /**< Normal mode */
};

/** Load state (for use if loads are active high (Rev 2 PCB)) */
enum class LoadStates : uint8_t
{
  LOAD_OFF, /**< load is OFF */
  LOAD_ON   /**< load is ON */
};
// enum loadStates {LOAD_ON, LOAD_OFF}; /**< for use if loads are active low (original PCB) */

constexpr uint8_t loadStateOnBit{0x80U}; /**< bit mask for load state ON */
constexpr uint8_t loadStateMask{0x7FU};  /**< bit mask for masking load state */

LoadStates physicalLoadState[NO_OF_DUMPLOADS]; /**< Physical state of the loads */
uint16_t countLoadON[NO_OF_DUMPLOADS];         /**< Number of cycle the load was ON (over 1 datalog period) */

constexpr OutputModes outputMode{OutputModes::NORMAL}; /**< Output mode to be used */

// Load priorities at startup
uint8_t loadPrioritiesAndState[NO_OF_DUMPLOADS]{0}; /**< load priorities and states. */

//--------------------------------------------------------------------------------------------------
#ifdef EMONESP
#undef SERIALPRINT // Must not corrupt serial output to emonHub with 'human-friendly' printout
#undef SERIALOUT
#undef DEBUGGING
#include <ArduinoJson.h>
#endif

#ifdef SERIALOUT
#undef EMONESP
#undef SERIALPRINT // Must not corrupt serial output to emonHub with 'human-friendly' printout
#undef DEBUGGING
#endif
//--------------------------------------------------------------------------------------------------

/* --------------------------------------
   RF configuration (for the RFM12B module)
   frequency options are RF12_433MHZ, RF12_868MHZ or RF12_915MHZ
*/
#ifdef RF_PRESENT
#define RF69_COMPAT 0 // for the RFM12B
// #define RF69_COMPAT 1 // for the RF69
#include <JeeLib.h>

#define FREQ RF12_868MHZ

constexpr int nodeID{10};        /**<  RFM12B node ID */
constexpr int networkGroup{210}; /**< wireless network group - needs to be same for all nodes */
constexpr int UNO{1};            /**< for when the processor contains the UNO bootloader. */
#endif                           // #ifdef RF_PRESENT

/** @brief container for datalogging
 *  @details This class is used for datalogging.
 */
class PayloadTx_struct
{
public:
  int16_t power;                     /**< main power, import = +ve, to match OEM convention */
  int16_t power_L[NO_OF_PHASES];     /**< power for phase #, import = +ve, to match OEM convention */
  int16_t Vrms_L_x100[NO_OF_PHASES]; /**< average voltage over datalogging period (in 100th of Volt)*/
#ifdef TEMP_SENSOR
  int16_t temperature_x100{UNUSED_TEMPERATURE}; /**< temperature in 100th of °C */
#endif
};

PayloadTx_struct tx_data; /**< logging data */

// ----------- Pinout assignments  -----------
//
// digital pins:
// D0 & D1 are reserved for the Serial i/f
// D2 is for the RFM12B
#ifdef OFF_PEAK_TARIFF
constexpr uint8_t offPeakForcePin{3}; /**< for 3-phase PCB, off-peak trigger */
#endif

#ifdef FORCE_PIN_PRESENT
constexpr uint8_t forcePin{4};
#endif

#ifdef TEMP_SENSOR
constexpr uint8_t tempSensorPin{/*4*/}; /**< for 3-phase PCB, sensor pin */
#endif
constexpr uint8_t physicalLoadPin[NO_OF_DUMPLOADS]{5}; /**< for 3-phase PCB, Load #1/#2/#3 (Rev 2 PCB) */
// D8 is not in use
constexpr uint8_t watchDogPin{9};
// D10 is for the RFM12B
// D11 is for the RFM12B
// D12 is for the RFM12B
// D13 is for the RFM12B

// analogue input pins
constexpr uint8_t sensorV[NO_OF_PHASES]{0, 2, 4}; /**< for 3-phase PCB, voltage measurement for each phase */
constexpr uint8_t sensorI[NO_OF_PHASES]{1, 3, 5}; /**< for 3-phase PCB, current measurement for each phase */

// --------------  general global variables -----------------
//
// Some of these variables are used in multiple blocks so cannot be static.
// For integer maths, some variables need to be 'int32_t'
//
bool beyondStartUpPeriod{false};        /**< start-up delay, allows things to settle */
constexpr uint16_t initialDelay{3000};  /**< in milli-seconds, to allow time to open the Serial monitor */
constexpr uint16_t startUpPeriod{3000}; /**< in milli-seconds, to allow LP filter to settle */

#ifdef OFF_PEAK_TARIFF
uint32_t ul_TimeOffPeak; /**< 'timestamp' for start of off-peak period */

/**
 * @brief Template class for Load-Forcing
 * @details The array is initialized at compile time so it can be read-only and
 *          the performance and code size are better
 *
 * @tparam N # of loads
 */
template <uint8_t N>
class _rg_OffsetForce
{
public:
  constexpr _rg_OffsetForce()
      : _rg()
  {
    constexpr uint16_t uiPeakDurationInSec{ul_OFF_PEAK_DURATION * 3600};
    // calculates offsets for force start and stop of each load
    for (uint8_t i = 0; i != N; ++i)
    {
      const bool bOffsetInMinutes{rg_ForceLoad[i].getStartOffset() > 24 || rg_ForceLoad[i].getStartOffset() < -24};
      const bool bDurationInMinutes{rg_ForceLoad[i].getDuration() > 24 && UINT16_MAX != rg_ForceLoad[i].getDuration()};

      _rg[i][0] = ((rg_ForceLoad[i].getStartOffset() >= 0) ? 0 : uiPeakDurationInSec) + rg_ForceLoad[i].getStartOffset() * (bOffsetInMinutes ? 60ul : 3600ul);
      _rg[i][0] *= 1000ul; // convert in milli-seconds

      if (UINT8_MAX == rg_ForceLoad[i].getDuration())
        _rg[i][1] = rg_ForceLoad[i].getDuration();
      else
        _rg[i][1] = _rg[i][0] + rg_ForceLoad[i].getDuration() * (bDurationInMinutes ? 60ul : 3600ul) * 1000ul;
    }
  }
  const uint32_t (&operator[](uint8_t i) const)[2]
  {
    return _rg[i];
  }

private:
  uint32_t _rg[N][2];
};
constexpr auto rg_OffsetForce = _rg_OffsetForce<NO_OF_DUMPLOADS>(); /**< start & stop offsets for each load */
#endif

int32_t l_DCoffset_V[NO_OF_PHASES]; /**< <--- for LPF */

// Define operating limits for the LP filters which identify DC offset in the voltage
// sample streams. By limiting the output range, these filters always should start up
// correctly.
constexpr int32_t l_DCoffset_V_min{(512L - 100L) * 256L}; /**< mid-point of ADC minus a working margin */
constexpr int32_t l_DCoffset_V_max{(512L + 100L) * 256L}; /**< mid-point of ADC plus a working margin */
constexpr int32_t l_DCoffset_I_nom{512L};                 /**< nominal mid-point value of ADC @ x1 scale */

/**< main energy bucket for 3-phase use, with units of Joules * SUPPLY_FREQUENCY */
constexpr float f_capacityOfEnergyBucket_main{(float)(WORKING_ZONE_IN_JOULES * SUPPLY_FREQUENCY)};
/**< for resetting flexible thresholds */
constexpr float f_midPointOfEnergyBucket_main{f_capacityOfEnergyBucket_main * 0.5f};
/**< threshold in anti-flicker mode - must not exceed 0.4 */
constexpr float f_offsetOfEnergyThresholdsInAFmode{0.1f};

/**
 * @brief set default threshold at compile time so the variable can be read-only
 *
 * @param lower True to set the lower threshold, false for higher
 * @return the corresponding threshold
 */
constexpr float initThreshold(const bool lower)
{
  return lower
             ? f_capacityOfEnergyBucket_main * (0.5f - ((OutputModes::ANTI_FLICKER == outputMode) ? f_offsetOfEnergyThresholdsInAFmode : 0))
             : f_capacityOfEnergyBucket_main * (0.5f + ((OutputModes::ANTI_FLICKER == outputMode) ? f_offsetOfEnergyThresholdsInAFmode : 0));
}

constexpr float f_lowerThreshold_default{initThreshold(true)};  /**< lower default threshold set accordingly to the output mode */
constexpr float f_upperThreshold_default{initThreshold(false)}; /**< upper default threshold set accordingly to the output mode */

float f_energyInBucket_main{0}; /**< main energy bucket (over all phases) */
float f_lowerEnergyThreshold;   /**< dynamic lower threshold */
float f_upperEnergyThreshold;   /**< dynamic upper threshold */

// for improved control of multiple loads
bool b_recentTransition{false};                 /**< a load state has been recently toggled */
uint8_t postTransitionCount;                    /**< counts the number of cycle since last transition */
constexpr uint8_t POST_TRANSITION_MAX_COUNT{3}; /**< allows each transition to take effect */
// constexpr uint8_t POST_TRANSITION_MAX_COUNT{50}; /**< for testing only */
uint8_t activeLoad{NO_OF_DUMPLOADS}; /**< current active load */

int32_t l_sumP[NO_OF_PHASES];                /**< cumulative power per phase */
int32_t l_sampleVminusDC[NO_OF_PHASES];      /**< for the phaseCal algorithm */
int32_t l_lastSampleVminusDC[NO_OF_PHASES];  /**< for the phaseCal algorithm */
int32_t l_cumVdeltasThisCycle[NO_OF_PHASES]; /**< for the LPF which determines DC offset (voltage) */
int32_t l_sumP_atSupplyPoint[NO_OF_PHASES];  /**< for summation of 'real power' values during datalog period */
int32_t l_sum_Vsquared[NO_OF_PHASES];        /**< for summation of V^2 values during datalog period */

uint8_t
    n_samplesDuringThisMainsCycle[NO_OF_PHASES]; /**< number of sample sets for each phase during each mains cycle */
uint16_t i_sampleSetsDuringThisDatalogPeriod;    /**< number of sample sets during each datalogging period */
uint8_t n_cycleCountForDatalogging{0};           /**< for counting how often datalog is updated */

uint8_t n_lowestNoOfSampleSetsPerMainsCycle; /**< For a mechanism to check the integrity of this code structure */

// for interaction between the main processor and the ISR
volatile bool b_datalogEventPending{false};   /**< async trigger to signal datalog is available */
volatile bool b_newMainsCycle{false};         /**< async trigger to signal start of new main cycle based on first phase */
volatile bool b_forceLoadOn[NO_OF_DUMPLOADS]; /**< async trigger to force specific load(s) to ON */
#ifdef PRIORITY_ROTATION
volatile bool b_reOrderLoads{false}; /**< async trigger for loads re-ordering */
#endif

// since there's no real locking feature for shared variables, a couple of data
// generated from inside the ISR are copied from time to time to be passed to the
// main processor. When the data are available, the ISR signals it to the main processor.
volatile int32_t copyOf_sumP_atSupplyPoint[NO_OF_PHASES];   /**< copy of cumulative power per phase */
volatile int32_t copyOf_sum_Vsquared[NO_OF_PHASES];         /**< copy of for summation of V^2 values during datalog period */
volatile float copyOf_energyInBucket_main;                  /**< copy of main energy bucket (over all phases) */
volatile uint8_t copyOf_lowestNoOfSampleSetsPerMainsCycle;  /**<  */
volatile uint16_t copyOf_sampleSetsDuringThisDatalogPeriod; /**< copy of for counting the sample sets during each
                                                               datalogging period */
volatile uint16_t
    copyOf_countLoadON[NO_OF_DUMPLOADS]; /**< copy of number of cycle the load was ON (over 1 datalog period) */

#ifdef TEMP_SENSOR
// For temperature sensing
OneWire oneWire(tempSensorPin);
#endif

// For an enhanced polarity detection mechanism, which includes a persistence check
constexpr uint8_t PERSISTENCE_FOR_POLARITY_CHANGE{2};    /**< allows polarity changes to be confirmed */
Polarities polarityOfMostRecentSampleV[NO_OF_PHASES];    /**< for zero-crossing detection */
Polarities polarityConfirmed[NO_OF_PHASES];              /**< for zero-crossing detection */
Polarities polarityConfirmedOfLastSampleV[NO_OF_PHASES]; /**< for zero-crossing detection */

static void processStartNewCycle();
static uint8_t nextLogicalLoadToBeAdded();
static uint8_t nextLogicalLoadToBeRemoved();
static void proceedHighEnergyLevel();
static void proceedLowEnergyLevel();
static void processDataLogging();
static bool proceedLoadPrioritiesAndForcing(const int16_t currentTemperature_x100);
static void sendResults(bool bOffPeak);
static void printConfiguration();
static void send_rf_data();

/**
 * @brief update the control ports for each of the physical loads
 *
 */
void updatePortsStates()
{
  uint8_t i{NO_OF_DUMPLOADS};

  do
  {
    --i;
    // update the local load's state.
    if (LoadStates::LOAD_OFF == physicalLoadState[i])
      setPinState(physicalLoadPin[i], false);
    else
    {
      ++countLoadON[i];
      setPinState(physicalLoadPin[i], true);
    }
  } while (i);
}

/**
 * @brief Interrupt Service Routine - Interrupt-Driven Analog Conversion.
 * @details An Interrupt Service Routine is now defined which instructs the ADC to perform a conversion
 *          for each of the voltage and current sensors in turn.
 *
 *          This Interrupt Service Routine is for use when the ADC is in the free-running mode.
 *          It is executed whenever an ADC conversion has finished, approx every 104 µs. In
 *          free-running mode, the ADC has already started its next conversion by the time that
 *          the ISR is executed. The ISR therefore needs to "look ahead".
 *
 *          At the end of conversion Type N, conversion Type N+1 will start automatically. The ISR
 *          which runs at this point therefore needs to capture the results of conversion Type N,
 *          and set up the conditions for conversion Type N+2, and so on.
 *
 *          By means of various helper functions, all of the time-critical activities are processed
 *          within the ISR.
 *
 *          The main code is notified by means of a flag when fresh copies of loggable data are available.
 *
 *          Keep in mind, when writing an Interrupt Service Routine (ISR):
 *            - Keep it short
 *            - Don't use delay ()
 *            - Don't do serial prints
 *            - Make variables shared with the main code volatile
 *            - Variables shared with main code may need to be protected by "critical sections"
 *            - Don't try to turn interrupts off or on
 *
 */
ISR(ADC_vect)
{
  static uint8_t sample_index{0};
  int16_t rawSample;

  switch (sample_index)
  {
  case 0:
    rawSample = ADC;           // store the ADC value (this one is for Voltage L1)
    ADMUX = bit(REFS0) + sensorV[1]; // the conversion for I1 is already under way
    ++sample_index;            // increment the control flag
    //
    processVoltageRawSample(0, rawSample);
    break;
  case 1:
    rawSample = ADC;           // store the ADC value (this one is for Current L1)
    ADMUX = bit(REFS0) + sensorI[1]; // the conversion for V2 is already under way
    ++sample_index;            // increment the control flag
    //
    processCurrentRawSample(0, rawSample);
    break;
  case 2:
    rawSample = ADC;           // store the ADC value (this one is for Voltage L2)
    ADMUX = bit(REFS0) + sensorV[2]; // the conversion for I2 is already under way
    ++sample_index;            // increment the control flag
    //
    processVoltageRawSample(1, rawSample);
    break;
  case 3:
    rawSample = ADC;           // store the ADC value (this one is for Current L2)
    ADMUX = bit(REFS0) + sensorI[2]; // the conversion for V3 is already under way
    ++sample_index;            // increment the control flag
    //
    processCurrentRawSample(1, rawSample);
    break;
  case 4:
    rawSample = ADC;           // store the ADC value (this one is for Voltage L3)
    ADMUX = bit(REFS0) + sensorV[0]; // the conversion for I3 is already under way
    ++sample_index;            // increment the control flag
    //
    processVoltageRawSample(2, rawSample);
    break;
  case 5:
    rawSample = ADC;           // store the ADC value (this one is for Current L3)
    ADMUX = bit(REFS0) + sensorI[0]; // the conversion for V1 is already under way
    sample_index = 0;          // reset the control flag
    //
    processCurrentRawSample(2, rawSample);
    break;
  default:
    sample_index = 0; // to prevent lockup (should never get here)
  }
} // end of ISR

/* -----------------------------------------------------------
   Start of various helper functions which are used by the ISR
*/

/*!
 *  @defgroup TimeCritical Time critical functions Group
 *  Functions used by the ISR
 */

/**
 * @brief Process the calculation for the actual current raw sample for the specific phase
 *
 * @param phase the phase number [0..NO_OF_PHASES[
 * @param rawSample the current sample for the specified phase
 *
 * @ingroup TimeCritical
 */
void processCurrentRawSample(const uint8_t phase, const int16_t rawSample)
{
  // remove most of the DC offset from the current sample (the precise value does not matter)
  int32_t sampleIminusDC = ((int32_t)(rawSample - l_DCoffset_I_nom)) << 8;
  //
  // phase-shift the voltage waveform so that it aligns with the grid current waveform
  int32_t phaseShiftedSampleVminusDC = l_lastSampleVminusDC[phase] + (((l_sampleVminusDC[phase] - l_lastSampleVminusDC[phase]) << p_phaseCal) >> 8);
  //
  // calculate the "real power" in this sample pair and add to the accumulated sum
  int32_t filtV_div4 = phaseShiftedSampleVminusDC >> 2; // reduce to 16-bits (now x64, or 2^6)
  int32_t filtI_div4 = sampleIminusDC >> 2;             // reduce to 16-bits (now x64, or 2^6)
  int32_t instP = filtV_div4 * filtI_div4;              // 32-bits (now x4096, or 2^12)
  instP >>= 12;                                         // scaling is now x1, as for Mk2 (V_ADC x I_ADC)

  l_sumP[phase] += instP;               // cumulative power, scaling as for Mk2 (V_ADC x I_ADC)
  l_sumP_atSupplyPoint[phase] += instP; // cumulative power, scaling as for Mk2 (V_ADC x I_ADC)
}

/**
 * @brief Process the current voltage raw sample for the specific phase
 *
 * @param phase the phase number [0..NO_OF_PHASES[
 * @param rawSample the current sample for the specified phase
 *
 * @ingroup TimeCritical
 */
void processVoltageRawSample(const uint8_t phase, const int16_t rawSample)
{
  processPolarity(phase, rawSample);
  confirmPolarity(phase);
  //
  processRawSamples(phase); // deals with aspects that only occur at particular stages of each mains cycle
  //
  processVoltage(phase);

  if (phase == 0)
    ++i_sampleSetsDuringThisDatalogPeriod;
}

/**
 * @brief Process with the polarity for the actual voltage sample for the specific phase
 *
 * @param phase the phase number [0..NO_OF_PHASES[
 * @param rawSample the current sample for the specified phase
 *
 * @ingroup TimeCritical
 */
void processPolarity(const uint8_t phase, const int16_t rawSample)
{
  l_lastSampleVminusDC[phase] = l_sampleVminusDC[phase]; // required for phaseCal algorithm
  // remove DC offset from each raw voltage sample by subtracting the accurate value
  // as determined by its associated LP filter.
  l_sampleVminusDC[phase] = (((int32_t)rawSample) << 8) - l_DCoffset_V[phase];
  polarityOfMostRecentSampleV[phase] = (l_sampleVminusDC[phase] > 0) ? Polarities::POSITIVE : Polarities::NEGATIVE;
}

/**
 * @brief This routine prevents a zero-crossing point from being declared until a certain number
 *        of consecutive samples in the 'other' half of the waveform have been encountered.
 *
 * @param phase the phase number [0..NO_OF_PHASES[
 *
 * @ingroup TimeCritical
 */
void confirmPolarity(const uint8_t phase)
{
  static uint8_t count[NO_OF_PHASES]{};

  if (polarityOfMostRecentSampleV[phase] == polarityConfirmedOfLastSampleV[phase])
  {
    count[phase] = 0;
    return;
  }

  ++count[phase];
  if (count[phase] > PERSISTENCE_FOR_POLARITY_CHANGE)
  {
    count[phase] = 0;
    polarityConfirmed[phase] = polarityOfMostRecentSampleV[phase];
  }
}

/**
 * @brief Process the calculation for the current voltage sample for the specific phase
 *
 * @param phase the phase number [0..NO_OF_PHASES[
 *
 * @ingroup TimeCritical
 */
void processVoltage(const uint8_t phase)
{
  // for the Vrms calculation (for datalogging only)
  int32_t filtV_div4 = l_sampleVminusDC[phase] >> 2; // reduce to 16-bits (now x64, or 2^6)
  int32_t inst_Vsquared = filtV_div4 * filtV_div4;   // 32-bits (now x4096, or 2^12)
  inst_Vsquared >>= 12;                              // scaling is now x1 (V_ADC x I_ADC)
  l_sum_Vsquared[phase] += inst_Vsquared;            // cumulative V^2 (V_ADC x I_ADC)
  //
  // store items for use during next loop
  l_cumVdeltasThisCycle[phase] += l_sampleVminusDC[phase];          // for use with LP filter
  polarityConfirmedOfLastSampleV[phase] = polarityConfirmed[phase]; // for identification of half cycle boundaries
  ++n_samplesDuringThisMainsCycle[phase];                           // for real power calculations
}

/**
 * @brief This routine is called by the ISR when a pair of V & I sample becomes available.
 *
 * @param phase the phase number [0..NO_OF_PHASES[
 *
 * @ingroup TimeCritical
 */
void processRawSamples(const uint8_t phase)
{
  // The raw V and I samples are processed in "phase pairs"
  if (Polarities::POSITIVE == polarityConfirmed[phase])
  {
    // the polarity of this sample is positive
    if (Polarities::POSITIVE != polarityConfirmedOfLastSampleV[phase])
    {
      if (beyondStartUpPeriod)
      {
        // This is the start of a new +ve half cycle, for this phase, just after the zero-crossing point.
        processPlusHalfCycle(phase);
      }
      else
        processStartUp(phase);
    }

    // still processing samples where the voltage is POSITIVE ...
    // check to see whether the trigger device can now be reliably armed
    if (beyondStartUpPeriod && (0 == phase) && (2 == n_samplesDuringThisMainsCycle[0])) // lower value for larger sample set
    {
      // This code is executed once per 20mS, shortly after the start of each new mains cycle on phase 0.
      processStartNewCycle();
    }
  }
  else
  {
    // the polarity of this sample is negative
    if (Polarities::NEGATIVE != polarityConfirmedOfLastSampleV[phase])
    {
      // This is the start of a new -ve half cycle (just after the zero-crossing point)
      processMinusHalfCycle(phase);
    }
  }
}
// end of processRawSamples()

/**
 * @brief Process the startup period for the router.
 *
 * @param phase the phase number [0..NO_OF_PHASES[
 *
 * @ingroup TimeCritical
 */
void processStartUp(const uint8_t phase)
{
  // wait until the DC-blocking filters have had time to settle
  if (millis() <= (initialDelay + startUpPeriod))
    return; // still settling, do nothing

  // the DC-blocking filters have had time to settle
  beyondStartUpPeriod = true;
  l_sumP[phase] = 0;
  l_sumP_atSupplyPoint[phase] = 0;
  n_samplesDuringThisMainsCycle[phase] = 0;
  i_sampleSetsDuringThisDatalogPeriod = 0;

  n_lowestNoOfSampleSetsPerMainsCycle = UINT8_MAX;
  // can't say "Go!" here 'cos we're in an ISR!
}

/**
 * @brief This code is executed once per 20mS, shortly after the start of each new
 *        mains cycle on phase 0.
 * @details Changing the state of the loads  is a 3-part process:
 *          - change the LOGICAL load states as necessary to maintain the energy level
 *          - update the PHYSICAL load states according to the logical -> physical mapping
 *          - update the driver lines for each of the loads.
 *
 * @ingroup TimeCritical
 */
void processStartNewCycle()
{
  // Restrictions apply for the period immediately after a load has been switched.
  // Here the b_recentTransition flag is checked and updated as necessary.
  // if (b_recentTransition)
  //   b_recentTransition = (++postTransitionCount < POST_TRANSITION_MAX_COUNT);
  // for optimization, the next line is equivalent to the two lines above
  b_recentTransition &= (++postTransitionCount < POST_TRANSITION_MAX_COUNT);

  if (f_energyInBucket_main > f_midPointOfEnergyBucket_main)
  {
    // the energy state is in the upper half of the working range
    f_lowerEnergyThreshold = f_lowerThreshold_default; // reset the "opposite" threshold
    if (f_energyInBucket_main > f_upperEnergyThreshold)
    {
      // Because the energy level is high, some action may be required
      proceedHighEnergyLevel();
    }
  }
  else
  {
    // the energy state is in the lower half of the working range
    f_upperEnergyThreshold = f_upperThreshold_default; // reset the "opposite" threshold
    if (f_energyInBucket_main < f_lowerEnergyThreshold)
    {
      // Because the energy level is low, some action may be required
      proceedLowEnergyLevel();
    }
  }

  updatePhysicalLoadStates(); // allows the logical-to-physical mapping to be changed

  updatePortsStates(); // update the control ports for each of the physical loads

  // Now that the energy-related decisions have been taken, min and max limits can now
  // be applied  to the level of the energy bucket. This is to ensure correct operation
  // when conditions change, i.e. when import changes to export, and vice versa.
  //
  if (f_energyInBucket_main > f_capacityOfEnergyBucket_main)
    f_energyInBucket_main = f_capacityOfEnergyBucket_main;
  else if (f_energyInBucket_main < 0)
    f_energyInBucket_main = 0;
}

/**
 * @brief Process the start of a new -ve half cycle, for this phase, just after the zero-crossing point.
 *
 * @param phase the phase number [0..NO_OF_PHASES[
 *
 * @ingroup TimeCritical
 */
void processMinusHalfCycle(const uint8_t phase)
{
  // This is a convenient point to update the Low Pass Filter for removing the DC
  // component from the phase that is being processed.
  // The portion which is fed back into the integrator is approximately one percent
  // of the average offset of all the SampleVs in the previous mains cycle.
  //
  l_DCoffset_V[phase] += (l_cumVdeltasThisCycle[phase] >> 12);
  l_cumVdeltasThisCycle[phase] = 0;

  // To ensure that this LP filter will always start up correctly when 240V AC is
  // available, its output value needs to be prevented from drifting beyond the likely range
  // of the voltage signal.
  //
  if (l_DCoffset_V[phase] < l_DCoffset_V_min)
    l_DCoffset_V[phase] = l_DCoffset_V_min;
  else if (l_DCoffset_V[phase] > l_DCoffset_V_max)
    l_DCoffset_V[phase] = l_DCoffset_V_max;
}

/**
 * @brief Retrieve the next load that could be added (be aware of the order)
 *
 * @return The load number if successfull, NO_OF_DUMPLOADS in case of failure
 *
 * @ingroup TimeCritical
 */
uint8_t nextLogicalLoadToBeAdded()
{
  for (uint8_t index = 0; index < NO_OF_DUMPLOADS; ++index)
    if (0x00 == (loadPrioritiesAndState[index] & loadStateOnBit))
      return (index);

  return (NO_OF_DUMPLOADS);
}

/**
 * @brief Retrieve the next load that could be removed (be aware of the reverse-order)
 *
 * @return The load number if successfull, NO_OF_DUMPLOADS in case of failure
 *
 * @ingroup TimeCritical
 */
uint8_t nextLogicalLoadToBeRemoved()
{
  uint8_t index{NO_OF_DUMPLOADS};
  do
  {
    --index;
    if (loadPrioritiesAndState[index] & loadStateOnBit)
      return (index);
  } while (index);

  return (NO_OF_DUMPLOADS);
}

/**
 * @brief Process the case of high energy level, some action may be required.
 *
 * @ingroup TimeCritical
 */
void proceedHighEnergyLevel()
{
  bool bOK_toAddLoad{true};
  auto tempLoad{nextLogicalLoadToBeAdded()};

  if (tempLoad >= NO_OF_DUMPLOADS)
    return;

  // a load which is now OFF has been identified for potentially being switched ON
  if (b_recentTransition)
  {
    // During the post-transition period, any increase in the energy level is noted.
    f_upperEnergyThreshold = f_energyInBucket_main;

    // the energy thresholds must remain within range
    if (f_upperEnergyThreshold > f_capacityOfEnergyBucket_main)
      f_upperEnergyThreshold = f_capacityOfEnergyBucket_main;

    // Only the active load may be switched during this period. All other loads must
    // wait until the recent transition has had sufficient opportunity to take effect.
    bOK_toAddLoad = (tempLoad == activeLoad);
  }

  if (bOK_toAddLoad)
  {
    loadPrioritiesAndState[tempLoad] |= loadStateOnBit;
    activeLoad = tempLoad;
    postTransitionCount = 0;
    b_recentTransition = true;
  }
}

/**
 * @brief Process the case of low energy level, some action may be required.
 *
 * @ingroup TimeCritical
 */
void proceedLowEnergyLevel()
{
  bool bOK_toRemoveLoad{true};
  auto tempLoad{nextLogicalLoadToBeRemoved()};

  if (tempLoad >= NO_OF_DUMPLOADS)
    return;

  // a load which is now ON has been identified for potentially being switched OFF
  if (b_recentTransition)
  {
    // During the post-transition period, any decrease in the energy level is noted.
    f_lowerEnergyThreshold = f_energyInBucket_main;

    // the energy thresholds must remain within range
    if (f_lowerEnergyThreshold < 0)
      f_lowerEnergyThreshold = 0;

    // Only the active load may be switched during this period. All other loads must
    // wait until the recent transition has had sufficient opportunity to take effect.
    bOK_toRemoveLoad = (tempLoad == activeLoad);
  }

  if (bOK_toRemoveLoad)
  {
    loadPrioritiesAndState[tempLoad] &= loadStateMask;
    activeLoad = tempLoad;
    postTransitionCount = 0;
    b_recentTransition = true;
  }
}

/**
 * @brief Process the lastest contribution after each phase specific new cycle
 *        additional processing is performed after each main cycle based on phase 0.
 *
 * @param phase the phase number [0..NO_OF_PHASES[
 *
 * @ingroup TimeCritical
 */
void processLatestContribution(const uint8_t phase)
{
  // for efficiency, the energy scale is Joules * SUPPLY_FREQUENCY
  // add the latest energy contribution to the main energy accumulator
  f_energyInBucket_main += (l_sumP[phase] / n_samplesDuringThisMainsCycle[phase]) * f_powerCal[phase];

  // apply any adjustment that is required.
  if (0 == phase)
  {
    b_newMainsCycle = true;                            //  a 50 Hz 'tick' for use by the main code
    f_energyInBucket_main -= REQUIRED_EXPORT_IN_WATTS; // energy scale is Joules x 50
  }
  // Applying max and min limits to the main accumulator's level
  // is deferred until after the energy related decisions have been taken
  //
}

/**
 * @brief Process the start of a new +ve half cycle, for this phase, just after the zero-crossing point.
 *
 * @param phase the phase number [0..NO_OF_PHASES[
 *
 * @ingroup TimeCritical
 */
void processPlusHalfCycle(const uint8_t phase)
{
  processLatestContribution(phase); // runs at 6.6 ms intervals

  // A performance check to monitor and display the minimum number of sets of
  // ADC samples per mains cycle, the expected number being 20ms / (104us * 6) = 32.05
  //
  if (0 == phase)
  {
    if (n_samplesDuringThisMainsCycle[phase] < n_lowestNoOfSampleSetsPerMainsCycle)
      n_lowestNoOfSampleSetsPerMainsCycle = n_samplesDuringThisMainsCycle[phase];

    processDataLogging();
  }

  l_sumP[phase] = 0;
  n_samplesDuringThisMainsCycle[phase] = 0;
}

/**
 * @brief This function provides the link between the logical and physical loads.
 * @details The array, logicalLoadState[], contains the on/off state of all logical loads, with
 *          element 0 being for the one with the highest priority. The array,
 *          physicalLoadState[], contains the on/off state of all physical loads.
 *
 *          The lowest 7 bits of element is the load number as defined in 'physicalLoadState'.
 *          The highest bit of each 'loadPrioritiesAndState' determines if the load is ON or OFF.
 *          The order of each element in 'loadPrioritiesAndState' determines the load priority.
 *          'loadPrioritiesAndState[i] & loadStateMask' will extract the load number at position 'i'
 *          'loadPrioritiesAndState[i] & loadStateOnBit' will extract the load state at position 'i'
 *
 *          Any other mapping relationships could be configured here.
 *
 * @ingroup TimeCritical
 */
void updatePhysicalLoadStates()
{
#ifdef PRIORITY_ROTATION
  if (b_reOrderLoads)
  {
    uint8_t i{NO_OF_DUMPLOADS - 1};
    const auto temp{loadPrioritiesAndState[i]};
    do
    {
      --i;
      loadPrioritiesAndState[i + 1] = loadPrioritiesAndState[i];
    } while (i);
    loadPrioritiesAndState[i] = temp;

    b_reOrderLoads = false;
  }

#ifndef OFF_PEAK_TARIFF
  if (0x00 == (loadPrioritiesAndState[0] & loadStateOnBit))
    ++absenceOfDivertedEnergyCount;
  else
    absenceOfDivertedEnergyCount = 0;
#endif // OFF_PEAK_TARIFF

#endif // PRIORITY_ROTATION

  uint8_t i{NO_OF_DUMPLOADS};
  do
  {
    --i;
    const auto iLoad{loadPrioritiesAndState[i] & loadStateMask};
    physicalLoadState[iLoad] = (loadPrioritiesAndState[i] & loadStateOnBit) || b_forceLoadOn[iLoad]
                                   ? LoadStates::LOAD_ON
                                   : LoadStates::LOAD_OFF;
  } while (i);
}

/**
 * @brief Process with data logging.
 * @details At the end of each datalogging period, copies are made of the relevant variables
 *          for use by the main code. These variable are then reset for use during the next
 *          datalogging period.
 *
 * @ingroup TimeCritical
 */
void processDataLogging()
{
  if (++n_cycleCountForDatalogging < DATALOG_PERIOD_IN_MAINS_CYCLES)
    return; // data logging period not yet reached

  n_cycleCountForDatalogging = 0;

  uint8_t phase{NO_OF_PHASES};
  do
  {
    --phase;
    copyOf_sumP_atSupplyPoint[phase] = l_sumP_atSupplyPoint[phase];
    l_sumP_atSupplyPoint[phase] = 0;

    copyOf_sum_Vsquared[phase] = l_sum_Vsquared[phase];
    l_sum_Vsquared[phase] = 0;
  } while (phase);

  uint8_t i{NO_OF_DUMPLOADS};
  do
  {
    --i;
    copyOf_countLoadON[i] = countLoadON[i];
    countLoadON[i] = 0;
  } while (i);

  copyOf_sampleSetsDuringThisDatalogPeriod = i_sampleSetsDuringThisDatalogPeriod; // (for diags only)
  copyOf_lowestNoOfSampleSetsPerMainsCycle = n_lowestNoOfSampleSetsPerMainsCycle; // (for diags only)
  copyOf_energyInBucket_main = f_energyInBucket_main;                             // (for diags only)

  n_lowestNoOfSampleSetsPerMainsCycle = UINT8_MAX;
  i_sampleSetsDuringThisDatalogPeriod = 0;

  // signal the main processor that logging data are available
  b_datalogEventPending = true;
}
/* End of helper functions which are used by the ISR
   -------------------------------------------------
*/

/**
 * @brief Prints data logs to the Serial output in text or json format
 *
 * @param bOffPeak true if off-peak tariff is active
 */
void sendResults(bool bOffPeak)
{
  uint8_t phase;

#ifdef RF_PRESENT
  send_rf_data(); // *SEND RF DATA*
#endif

#if defined SERIALOUT && !defined EMONESP
  Serial.print(copyOf_energyInBucket_main / SUPPLY_FREQUENCY);
  Serial.print(F(", P:"));
  Serial.print(tx_data.power);

  for (phase = 0; phase < NO_OF_PHASES; ++phase)
  {
    Serial.print(F(", P"));
    Serial.print(phase + 1);
    Serial.print(F(":"));
    Serial.print(tx_data.power_L[phase]);
  }
  for (phase = 0; phase < NO_OF_PHASES; ++phase)
  {
    Serial.print(F(", V"));
    Serial.print(phase + 1);
    Serial.print(F(":"));
    Serial.print((float)tx_data.Vrms_L_x100[phase] / 100);
  }

#ifdef TEMP_SENSOR
  Serial.print(", temperature ");
  Serial.print((float)tx_data.temperature_x100 / 100);
#endif
  Serial.println(F(")"));
#endif // if defined SERIALOUT && !defined EMONESP

#if defined EMONESP && !defined SERIALOUT
  StaticJsonDocument<200> doc;
  char strPhase[]{"L0"};
  char strLoad[]{"LOAD_0"};

  for (phase = 0; phase < NO_OF_PHASES; ++phase)
  {
    doc[strPhase] = tx_data.power_L[phase];
    ++strPhase[1];
  }

  for (uint8_t i = 0; i < NO_OF_DUMPLOADS; ++i)
  {
    doc[strLoad] = (100 * copyOf_countLoadON[i]) / DATALOG_PERIOD_IN_MAINS_CYCLES;
    ++strLoad[5];
  }

#ifdef OFF_PEAK_TARIFF
  doc["OFF_PEAK_TARIFF"] = bOffPeak ? true : false;
#endif

  // Generate the minified JSON and send it to the Serial port.
  //
  serializeJson(doc, Serial);

  // Start a new line
  Serial.println();
  delay(50);
#endif // if defined EMONESP && !defined SERIALOUT

#if defined SERIALPRINT && !defined EMONESP
  Serial.print(copyOf_energyInBucket_main / SUPPLY_FREQUENCY);
  Serial.print(F(", P:"));
  Serial.print(tx_data.power);

  for (phase = 0; phase < NO_OF_PHASES; ++phase)
  {
    Serial.print(F(", P"));
    Serial.print(phase + 1);
    Serial.print(F(":"));
    Serial.print(tx_data.power_L[phase]);
  }
  for (phase = 0; phase < NO_OF_PHASES; ++phase)
  {
    Serial.print(F(", V"));
    Serial.print(phase + 1);
    Serial.print(F(":"));
    Serial.print((float)tx_data.Vrms_L_x100[phase] / 100);
  }

#ifdef TEMP_SENSOR
  Serial.print(", temperature ");
  Serial.print((float)tx_data.temperature_x100 / 100);
#endif // TEMP_SENSOR
  Serial.print(F(", (minSampleSets/MC "));
  Serial.print(copyOf_lowestNoOfSampleSetsPerMainsCycle);
  Serial.print(F(", #ofSampleSets "));
  Serial.print(copyOf_sampleSetsDuringThisDatalogPeriod);
#ifndef OFF_PEAK_TARIFF
#ifdef PRIORITY_ROTATION
  Serial.print(F(", NoED "));
  Serial.print(absenceOfDivertedEnergyCount);
#endif // PRIORITY_ROTATION
#endif // OFF_PEAK_TARIFF
  Serial.println(F(")"));
#endif // if defined SERIALPRINT && !defined EMONESP
}

/**
 * @brief Prints the load priorities to the Serial output.
 *
 */
void logLoadPriorities()
{
#ifdef DEBUGGING
  Serial.println(F("loadPriority: "));
  for (const auto loadPrioAndState : loadPrioritiesAndState)
  {
    Serial.print(F("\tload "));
    Serial.println(loadPrioAndState);
  }
#endif
}

/**
 * @brief This function set all 3 loads to full power.
 *
 * @return true if loads are forced
 * @return false
 */
bool forceFullPower()
{
#ifdef FORCE_PIN_PRESENT
  const uint8_t pinState{!!(PIND & bit(forcePin))};

  for (auto &bForceLoad : b_forceLoadOn)
    bForceLoad = !pinState;

  return !pinState;
#else
  return false;
#endif
}

/**
 * @brief This function changes the value of the load priorities.
 * @details Since we don't have access to a clock, we detect the offPeak start from the main energy meter.
 *          Additionally, when off-peak period starts, we rotate the load priorities for the next day.
 *
 * @param currentTemperature_x100 current temperature x 100 (default to 0 if deactivated)
 * @return true if off-peak tariff is active
 * @return false if on-peak tariff is active
 */
bool proceedLoadPrioritiesAndForcing(const int16_t currentTemperature_x100)
{
#ifdef OFF_PEAK_TARIFF
  uint8_t i;
  constexpr int16_t iTemperatureThreshold_x100{uiTemperature * 100};
  static uint8_t pinOffPeakState{HIGH};
  const uint8_t pinNewState{!!(PIND & bit(offPeakForcePin))};

  if (pinOffPeakState && !pinNewState)
  {
// we start off-peak period
#ifndef NO_OUTPUT
    Serial.println(F("Change to off-peak period!"));
#endif // NO_OUTPUT
    ul_TimeOffPeak = millis();

#ifdef PRIORITY_ROTATION
    b_reOrderLoads = true;

    // waits till the priorities have been rotated from inside the ISR
    do
    {
      delay(10);
    } while (b_reOrderLoads);
#endif // PRIORITY_ROTATION

    // prints the (new) load priorities
    logLoadPriorities();
  }
  else
  {
    const auto ulElapsedTime{(uint32_t)(millis() - ul_TimeOffPeak)};

    for (i = 0; i < NO_OF_DUMPLOADS; ++i)
    {
      // for each load, if we're inside off-peak period and within the 'force period', trigger the ISR to turn the
      // load ON
      if (!pinOffPeakState && !pinNewState && (ulElapsedTime >= rg_OffsetForce[i][0]) && (ulElapsedTime < rg_OffsetForce[i][1]))
        b_forceLoadOn[i] = currentTemperature_x100 <= iTemperatureThreshold_x100;
      else
        b_forceLoadOn[i] = false;
    }
  }
// end of off-peak period
#ifndef NO_OUTPUT
  if (!pinOffPeakState && pinNewState)
    Serial.println(F("Change to peak period!"));
#endif // NO_OUTPUT

  pinOffPeakState = pinNewState;

  return (LOW == pinOffPeakState);
#else // OFF_PEAK_TARIFF
#ifdef PRIORITY_ROTATION
  if (ROTATION_AFTER_CYCLES < absenceOfDivertedEnergyCount)
  {
    b_reOrderLoads = true;
    absenceOfDivertedEnergyCount = 0;

    // waits till the priorities have been rotated from inside the ISR
    do
    {
      delay(10);
    } while (b_reOrderLoads);

    // prints the (new) load priorities
    logLoadPriorities();
  }
#endif // PRIORITY_ROTATION
  return false;
#endif // OFF_PEAK_TARIFF
}

/**
 * @brief Print the configuration during start
 *
 */
void printConfiguration()
{
  Serial.println();
  Serial.println();
  Serial.println(F("----------------------------------"));
  Serial.print(F("Sketch ID: "));
  Serial.println(__FILE__);
  Serial.print(F("Build on "));
  Serial.print(__DATE__);
  Serial.print(F(" "));
  Serial.println(__TIME__);

  Serial.println(F("ADC mode:       free-running"));

  Serial.println(F("Electrical settings"));
  for (uint8_t phase = 0; phase < NO_OF_PHASES; ++phase)
  {
    Serial.print(F("\tf_powerCal for L"));
    Serial.print(phase + 1);
    Serial.print(F(" =    "));
    Serial.println(f_powerCal[phase], 5);

    Serial.print(F("\tf_voltageCal, for Vrms_L"));
    Serial.print(phase + 1);
    Serial.print(F(" =    "));
    Serial.println(f_voltageCal[phase], 5);
  }

  Serial.print(F("\tf_phaseCal for all phases =     "));
  Serial.println(f_phaseCal);

  Serial.print(F("\tExport rate (Watts) = "));
  Serial.println(REQUIRED_EXPORT_IN_WATTS);

  Serial.print(F("\tzero-crossing persistence (sample sets) = "));
  Serial.println(PERSISTENCE_FOR_POLARITY_CHANGE);

  printParamsForSelectedOutputMode();

  Serial.print("Temperature capability ");
#ifdef TEMP_SENSOR
  Serial.println(F("is present"));
#else
  Serial.println(F("is NOT present"));
#endif

  Serial.print("Dual-tariff capability ");
#ifdef OFF_PEAK_TARIFF
  Serial.println(F("is present"));
  printOffPeakConfiguration();
#else
  Serial.println(F("is NOT present"));
#endif

  Serial.print("Load rotation feature ");
#ifdef PRIORITY_ROTATION
  Serial.println(F("is present"));
#else
  Serial.println(F("is NOT present"));
#endif

  Serial.print("RF capability ");
#ifdef RF_PRESENT
  Serial.print(F("IS present, Freq = "));
  if (FREQ == RF12_433MHZ)
    Serial.println(F("433 MHz"));
  else if (FREQ == RF12_868MHZ)
    Serial.println(F("868 MHz"));
  rf12_initialize(nodeID, FREQ, networkGroup); // initialize RF
#else
  Serial.println(F("is NOT present"));
#endif

  Serial.print("Datalogging capability ");
#ifdef SERIALPRINT
  Serial.println(F("is present"));
#else
  Serial.println(F("is NOT present"));
#endif
}

#ifdef OFF_PEAK_TARIFF
/**
 * @brief Print the settings for off-peak period
 *
 */
void printOffPeakConfiguration()
{
  Serial.print(F("\tDuration of off-peak period is "));
  Serial.print(ul_OFF_PEAK_DURATION);
  Serial.println(F(" hours."));

  Serial.print(F("\tTemperature threshold is "));
  Serial.print(uiTemperature);
  Serial.println(F("°C."));

  for (uint8_t i = 0; i < NO_OF_DUMPLOADS; ++i)
  {
    Serial.print(F("\tLoad #"));
    Serial.print(i + 1);
    Serial.println(F(":"));

    Serial.print(F("\t\tStart "));
    if (rg_ForceLoad[i].getStartOffset() >= 0)
    {
      Serial.print(rg_ForceLoad[i].getStartOffset());
      Serial.print(F(" hours/minutes after begin of off-peak period "));
    }
    else
    {
      Serial.print(-rg_ForceLoad[i].getStartOffset());
      Serial.print(F(" hours/minutes before the end of off-peak period "));
    }
    if (rg_ForceLoad[i].getDuration() == UINT16_MAX)
      Serial.println(F("till the end of the period."));
    else
    {
      Serial.print(F("for a duration of "));
      Serial.print(rg_ForceLoad[i].getDuration());
      Serial.println(F(" hour/minute(s)."));
    }
    Serial.print(F("\t\tCalculated offset in seconds: "));
    Serial.println(rg_OffsetForce[i][0] / 1000);
    Serial.print(F("\t\tCalculated duration in seconds: "));
    Serial.println(rg_OffsetForce[i][1] / 1000);
  }
}
#endif

/**
 * @brief Print the settings used for the selected output mode.
 *
 */
void printParamsForSelectedOutputMode()
{
#ifndef NO_OUTPUT
  // display relevant settings for selected output mode
  Serial.print("Output mode:    ");
  if (OutputModes::NORMAL == outputMode)
    Serial.println("normal");
  else
  {
    Serial.println("anti-flicker");
    Serial.print("\toffsetOfEnergyThresholds  = ");
    Serial.println(f_offsetOfEnergyThresholdsInAFmode);
  }
  Serial.print(F("\tf_capacityOfEnergyBucket_main = "));
  Serial.println(f_capacityOfEnergyBucket_main);
  Serial.print(F("\tf_lowerEnergyThreshold   = "));
  Serial.println(f_lowerThreshold_default);
  Serial.print(F("\tf_upperEnergyThreshold   = "));
  Serial.println(f_upperThreshold_default);
#endif
}

#ifdef TEMP_SENSOR
/**
 * @brief Convert the internal value read from the sensor to a value in °C.
 *
 */
void convertTemperature()
{
  oneWire.reset();
  oneWire.write(SKIP_ROM);
  oneWire.write(CONVERT_TEMPERATURE);
}

/**
 * @brief Read the temperature.
 *
 * @return The temperature in °C (x100).
 */
int16_t readTemperature()
{
  uint8_t buf[9];

  if (oneWire.reset())
  {
    oneWire.reset();
    oneWire.write(SKIP_ROM);
    oneWire.write(READ_SCRATCHPAD);
    for (auto &buf_elem : buf)
      buf_elem = oneWire.read();

    if (oneWire.crc8(buf, 8) != buf[8])
      return BAD_TEMPERATURE;

    // result is temperature x16, multiply by 6.25 to convert to temperature x100
    int16_t result = (buf[1] << 8) | buf[0];
    result = (result * 6) + (result >> 2);
    if (result <= TEMP_RANGE_LOW || result >= TEMP_RANGE_HIGH)
      return OUTOFRANGE_TEMPERATURE; // return value ('Out of range')

    return result;
  }
  return BAD_TEMPERATURE;
}
#endif // #ifdef TEMP_SENSOR

#ifdef RF_PRESENT
/**
 * @brief Send the logging data through RF.
 * @details For better performance, the RFM12B needs to remain in its
 *          active state rather than being periodically put to sleep.
 *
 */
void send_rf_data()
{
  // check whether it's ready to send, and an exit route if it gets stuck
  uint8_t i = 10;
  do
  {
    rf12_recvDone();
  } while (!rf12_canSend() && --i)

      rf12_sendNow(0, &tx_data, sizeof tx_data);
}
#endif // #ifdef RF_PRESENT

/**
 * @brief Get the available RAM during setup
 *
 * @return int The amount of free RAM
 */
int freeRam()
{
  extern int __heap_start, *__brkval;
  int v;
  return (int)&v - (__brkval == 0 ? (int)&__heap_start : (int)__brkval);
}

/**
 * @brief Called once during startup.
 * @details This function initializes a couple of variables we cannot init at compile time and
 *          sets a couple of parameters for runtime.
 *
 */
void setup()
{
  delay(initialDelay); // allows time to open the Serial Monitor

  Serial.begin(9600); // initialize Serial interface, Do NOT set greater than 9600

#if !defined SERIALOUT && !defined EMONESP
  // On start, always display config info in the serial monitor
  printConfiguration();
#endif

  // initializes all loads to OFF at startup
  uint8_t i{NO_OF_DUMPLOADS};
  do
  {
    --i;
    if (physicalLoadPin[i] < 8)
      DDRD |= bit(physicalLoadPin[i]); // driver pin for Load #n
    else
      DDRB |= bit(physicalLoadPin[i] - 8); // driver pin for Load #n

    loadPrioritiesAndState[i] &= loadStateMask;
  } while (i);

  updatePhysicalLoadStates(); // allows the logical-to-physical mapping to be changed

  updatePortsStates(); // updates output pin states

#ifdef OFF_PEAK_TARIFF
  DDRD &= ~bit(offPeakForcePin);                     // set as input
  PORTD |= bit(offPeakForcePin);                     // enable the internal pullup resistor
  delay(100);                                        // allow time to settle
  uint8_t pinState{!!(PIND & bit(offPeakForcePin))}; // initial selection and

  ul_TimeOffPeak = millis();
#endif

#ifdef FORCE_PIN_PRESENT
  DDRD &= ~bit(forcePin); // set as input
  PORTD |= bit(forcePin); // enable the internal pullup resistor
  delay(100);             // allow time to settle
#endif

  DDRB |= bit(watchDogPin - 8);    // set as output
  setPinState(watchDogPin, false); // set to off

  for (auto &bForceLoad : b_forceLoadOn)
    bForceLoad = false;

  for (auto &DCoffset_V : l_DCoffset_V)
    DCoffset_V = 512L * 256L; // nominal mid-point value of ADC @ x256 scale

  // First stop the ADC
  bitClear(ADCSRA, ADEN);

  // Activation du free-running mode
  ADCSRB = 0x00;

  // Set up the ADC to be free-running
  bitSet(ADCSRA, ADPS0); // Set the ADC's clock to system clock / 128
  bitSet(ADCSRA, ADPS1);
  bitSet(ADCSRA, ADPS2);

  bitSet(ADCSRA, ADATE); // set the Auto Trigger Enable bit in the ADCSRA register. Because
  // bits ADTS0-2 have not been set (i.e. they are all zero), the
  // ADC's trigger source is set to "free running mode".

  bitSet(ADCSRA, ADIE); // set the ADC interrupt enable bit. When this bit is written
  // to one and the I-bit in SREG is set, the
  // ADC Conversion Complete Interrupt is activated.

  bitSet(ADCSRA, ADEN); // Enable the ADC

  bitSet(ADCSRA, ADSC); // start ADC manually first time

  sei(); // Enable Global Interrupts

  logLoadPriorities();

#ifdef TEMP_SENSOR
  convertTemperature(); // start initial temperature conversion
#endif

#ifdef DEBUGGING
  Serial.print(F(">>free RAM = "));
  Serial.println(freeRam()); // a useful value to keep an eye on
  Serial.println(F("----"));
#endif
}

/**
 * @brief Toggle the watchdog LED
 *
 */
static void toggleWatchDogLED()
{
  PINB = bit(watchDogPin - 8); // toggle pin
}

/**
 * @brief Set the Pin state for the specified pin
 *
 * @param pin pin to change [2..13]
 * @param bState state to be set
 */
inline void setPinState(const uint8_t pin, bool bState)
{
  if (bState)
  {
    if (pin < 8)
      PORTD |= bit(pin);
    else
      PORTB |= bit(pin - 8);
  }
  else
  {
    if (pin < 8)
      PORTD &= ~bit(pin);
    else
      PORTB &= ~bit(pin - 8);
  }
}

/**
 * @brief Main processor.
 * @details None of the workload in loop() is time-critical.
 *          All the processing of ADC data is done within the ISR.
 *
 */
void loop()
{
  static uint8_t perSecondTimer{0};
  static bool bOffPeak{false};
  static int16_t iTemperature_x100{0};

  if (b_newMainsCycle) // flag is set after every pair of ADC conversions
  {
    b_newMainsCycle = false; // reset the flag
    ++perSecondTimer;

    if (perSecondTimer >= SUPPLY_FREQUENCY)
    {
      perSecondTimer = 0;

      toggleWatchDogLED();

      if (!forceFullPower())
        bOffPeak = proceedLoadPrioritiesAndForcing(iTemperature_x100); // called every second
    }
  }

  if (b_datalogEventPending)
  {
    b_datalogEventPending = false;

    tx_data.power = 0;
    uint8_t phase{NO_OF_PHASES};
    do
    {
      --phase;

      tx_data.power_L[phase] =
          copyOf_sumP_atSupplyPoint[phase] / copyOf_sampleSetsDuringThisDatalogPeriod * f_powerCal[phase];
      tx_data.power_L[phase] *= -1;

      tx_data.power += tx_data.power_L[phase];

      tx_data.Vrms_L_x100[phase] =
          (int32_t)(100 * f_voltageCal[phase] * sqrt(copyOf_sum_Vsquared[phase] / copyOf_sampleSetsDuringThisDatalogPeriod));
    } while (phase);

#ifdef TEMP_SENSOR
    iTemperature_x100 = readTemperature();
    tx_data.temperature_x100 = iTemperature_x100;
#endif

    sendResults(bOffPeak);

#ifdef TEMP_SENSOR
    convertTemperature(); // for use next time around
#endif
  }
} // end of loop()
=======
// The active code can be found in the other cpp/h files
>>>>>>> 63726f5b
<|MERGE_RESOLUTION|>--- conflicted
+++ resolved
@@ -126,1700 +126,4 @@
 static_assert(__cplusplus >= 201703L, "**** Please define 'gnu++17' in 'platform.txt' ! ****");
 static_assert(__cplusplus >= 201703L, "See also : https://github.com/FredM67/PVRouter-3-phase/blob/Laclare/Mk2_3phase_RFdatalog_temp/Readme.md");
 
-<<<<<<< HEAD
-#include <Arduino.h> // may not be needed, but it's probably a good idea to include this
-
-//--------------------------------------------------------------------------------------------------
-// #define TEMP_SENSOR ///< this line must be commented out if the temperature sensor is not present
-// #define RF_PRESENT ///< this line must be commented out if the RFM12B module is not present
-
-// #define PRIORITY_ROTATION ///< this line must be commented out if you want fixed priorities
-// #define OFF_PEAK_TARIFF ///< this line must be commented out if there's only one single tariff each day
-// #define FORCE_PIN_PRESENT ///< this line must be commented out if there's no force pin
-
-// Output messages
-#define DEBUGGING   ///< enable this line to include debugging print statements
-#define SERIALPRINT ///< include 'human-friendly' print statement for commissioning - comment this line to exclude.
-
-// #define EMONESP ///< Uncomment if an ESP WiFi module is used
-// #define SERIALOUT ///< Uncomment if a wired serial connection is used
-//--------------------------------------------------------------------------------------------------
-
-//--------------------------------------------------------------------------------------------------
-// constants which must be set individually for each system
-//
-constexpr uint8_t NO_OF_PHASES{3};    /**< number of phases of the main supply. */
-constexpr uint8_t NO_OF_DUMPLOADS{1}; /**< number of dump loads connected to the diverter */
-
-constexpr uint8_t DATALOG_PERIOD_IN_SECONDS{5}; /**< Period of datalogging in seconds */
-
-//
-// Calibration values
-//-------------------
-// Three calibration values are used in this sketch: f_powerCal, f_phaseCal and f_voltageCal.
-// With most hardware, the default values are likely to work fine without
-// need for change. A compact explanation of each of these values now follows:
-
-// When calculating real power, which is what this code does, the individual
-// conversion rates for voltage and current are not of importance. It is
-// only the conversion rate for POWER which is important. This is the
-// product of the individual conversion rates for voltage and current. It
-// therefore has the units of ADC-steps squared per Watt. Most systems will
-// have a power conversion rate of around 20 (ADC-steps squared per Watt).
-//
-// powerCal is the RECIPR0CAL of the power conversion rate. A good value
-// to start with is therefore 1/20 = 0.05 (Watts per ADC-step squared)
-//
-constexpr float f_powerCal[NO_OF_PHASES]{0.05000f, 0.05000f, 0.05000f};
-//
-// f_phaseCal is used to alter the phase of the voltage waveform relative to the current waveform.
-// The algorithm interpolates between the most recent pair of voltage samples according to the value of f_phaseCal.
-//
-//    With f_phaseCal = 1, the most recent sample is used.
-//    With f_phaseCal = 0, the previous sample is used
-//    With f_phaseCal = 0.5, the mid-point (average) value in used
-//
-// NB. Any tool which determines the optimal value of f_phaseCal must have a similar
-// scheme for taking sample values as does this sketch.
-//
-constexpr float f_phaseCal{1}; /**< Nominal values only */
-//
-// When using integer maths, calibration values that have been supplied in floating point form need to be rescaled.
-constexpr int16_t i_phaseCal{256}; /**< to avoid the need for floating-point maths (f_phaseCal * 256) */
-constexpr uint8_t p_phaseCal{8};   /**< to speed up math (i_phaseCal = 1 << p_phaseCal) */
-//
-// For datalogging purposes, f_voltageCal has been added too. Because the range of ADC values is
-// similar to the actual range of volts, the optimal value for this cal factor is likely to be
-// close to unity.
-constexpr float f_voltageCal[NO_OF_PHASES]{0.803f, 0.803f, 0.803f}; /**< compared with Fluke 77 meter */
-//--------------------------------------------------------------------------------------------------
-
-//--------------------------------------------------------------------------------------------------
-// other system constants
-constexpr uint8_t SUPPLY_FREQUENCY{50};          /**< number of cycles/s of the grid power supply */
-constexpr int8_t REQUIRED_EXPORT_IN_WATTS{20};   /**< when set to a negative value, this acts as a PV generator */
-constexpr uint16_t WORKING_ZONE_IN_JOULES{3600}; /**< number of joule for 1Wh */
-//--------------------------------------------------------------------------------------------------
-
-// In this sketch, the ADC is free-running with a cycle time of ~104uS.
-
-// ----------------
-// general literals
-constexpr uint16_t DATALOG_PERIOD_IN_MAINS_CYCLES{DATALOG_PERIOD_IN_SECONDS * SUPPLY_FREQUENCY}; /**< Period of datalogging in cycles */
-
-#ifdef TEMP_SENSOR
-#include <OneWire.h> // for temperature sensing
-// Dallas DS18B20 commands
-constexpr uint8_t SKIP_ROM{0xcc};
-constexpr uint8_t CONVERT_TEMPERATURE{0x44};
-constexpr uint8_t READ_SCRATCHPAD{0xbe};
-constexpr int16_t UNUSED_TEMPERATURE{30000};     /**< this value (300C) is sent if no sensor has ever been detected */
-constexpr int16_t OUTOFRANGE_TEMPERATURE{30200}; /**< this value (302C) is sent if the sensor reports < -55C or > +125C */
-constexpr int16_t BAD_TEMPERATURE{30400};        /**< this value (304C) is sent if no sensor is present or the checksum is bad (corrupted data) */
-constexpr int16_t TEMP_RANGE_LOW{-5500};
-constexpr int16_t TEMP_RANGE_HIGH{12500};
-#endif // #ifdef TEMP_SENSOR
-
-#ifndef OFF_PEAK_TARIFF
-#ifdef PRIORITY_ROTATION
-
-constexpr uint32_t ROTATION_AFTER_CYCLES{8 * 3600 * SUPPLY_FREQUENCY}; /**< rotates load priorities after this period of inactivity */
-volatile uint32_t absenceOfDivertedEnergyCount{0};                     /**< number of main cycles without diverted energy */
-
-#endif // #ifdef PRIORITY_ROTATION
-#else  // #ifndef OFF_PEAK_TARIFF
-constexpr uint8_t ul_OFF_PEAK_DURATION{8}; /**< Duration of the off-peak period in hours */
-
-/** @brief Config parameters for forcing a load
- *  @details This class allows the user to define when and how long a load will be forced at
- *           full power during off-peak period.
- *
- *           For each load, the user defines a pair of values: pairForceLoad => { offset, duration }.
- *           The load will be started with full power at ('start_offpeak' + 'offset') for a duration of 'duration'
- *             - all values are in hours (if between -24 and 24) or in minutes.
- *             - if the offset is negative, it's calculated from the end of the off-peak period (ie -3 means 3 hours
- * back from the end).
- *             - to leave the load at full power till the end of the off-peak period, set the duration to 'UINT16_MAX'
- * (somehow infinite time)
- */
-class pairForceLoad
-{
-public:
-  constexpr pairForceLoad() = default;
-  constexpr pairForceLoad(int16_t _iStartOffset, uint16_t _uiDuration = UINT16_MAX)
-      : iStartOffset(_iStartOffset), uiDuration(_uiDuration)
-  {
-  }
-
-  constexpr int16_t getStartOffset() const
-  {
-    return iStartOffset;
-  }
-  constexpr uint16_t getDuration() const
-  {
-    return uiDuration;
-  }
-
-private:
-  int16_t iStartOffset{0};         /**< the start offset from the off-peak begin in hours or minutes */
-  uint16_t uiDuration{UINT16_MAX}; /**< the duration for forcing the load in hours or minutes */
-};
-
-constexpr uint8_t uiTemperature{100}; /**< the temperature threshold to stop forcing in °C */
-
-constexpr pairForceLoad rg_ForceLoad[NO_OF_DUMPLOADS] = {{-3, 2},    /**< force config for load #1 */
-                                                         {-3, 120},  /**< force config for load #2 */
-                                                         {-180, 2}}; /**< force config for load #3 */
-#endif // #ifndef OFF_PEAK_TARIFF
-
-// -------------------------------
-// definitions of enumerated types
-
-/** Polarities */
-enum class Polarities : uint8_t
-{
-  NEGATIVE, /**< polarity is negative */
-  POSITIVE  /**< polarity is positive */
-};
-
-/** Output modes */
-enum class OutputModes : uint8_t
-{
-  ANTI_FLICKER, /**< Anti-flicker mode */
-  NORMAL        /**< Normal mode */
-};
-
-/** Load state (for use if loads are active high (Rev 2 PCB)) */
-enum class LoadStates : uint8_t
-{
-  LOAD_OFF, /**< load is OFF */
-  LOAD_ON   /**< load is ON */
-};
-// enum loadStates {LOAD_ON, LOAD_OFF}; /**< for use if loads are active low (original PCB) */
-
-constexpr uint8_t loadStateOnBit{0x80U}; /**< bit mask for load state ON */
-constexpr uint8_t loadStateMask{0x7FU};  /**< bit mask for masking load state */
-
-LoadStates physicalLoadState[NO_OF_DUMPLOADS]; /**< Physical state of the loads */
-uint16_t countLoadON[NO_OF_DUMPLOADS];         /**< Number of cycle the load was ON (over 1 datalog period) */
-
-constexpr OutputModes outputMode{OutputModes::NORMAL}; /**< Output mode to be used */
-
-// Load priorities at startup
-uint8_t loadPrioritiesAndState[NO_OF_DUMPLOADS]{0}; /**< load priorities and states. */
-
-//--------------------------------------------------------------------------------------------------
-#ifdef EMONESP
-#undef SERIALPRINT // Must not corrupt serial output to emonHub with 'human-friendly' printout
-#undef SERIALOUT
-#undef DEBUGGING
-#include <ArduinoJson.h>
-#endif
-
-#ifdef SERIALOUT
-#undef EMONESP
-#undef SERIALPRINT // Must not corrupt serial output to emonHub with 'human-friendly' printout
-#undef DEBUGGING
-#endif
-//--------------------------------------------------------------------------------------------------
-
-/* --------------------------------------
-   RF configuration (for the RFM12B module)
-   frequency options are RF12_433MHZ, RF12_868MHZ or RF12_915MHZ
-*/
-#ifdef RF_PRESENT
-#define RF69_COMPAT 0 // for the RFM12B
-// #define RF69_COMPAT 1 // for the RF69
-#include <JeeLib.h>
-
-#define FREQ RF12_868MHZ
-
-constexpr int nodeID{10};        /**<  RFM12B node ID */
-constexpr int networkGroup{210}; /**< wireless network group - needs to be same for all nodes */
-constexpr int UNO{1};            /**< for when the processor contains the UNO bootloader. */
-#endif                           // #ifdef RF_PRESENT
-
-/** @brief container for datalogging
- *  @details This class is used for datalogging.
- */
-class PayloadTx_struct
-{
-public:
-  int16_t power;                     /**< main power, import = +ve, to match OEM convention */
-  int16_t power_L[NO_OF_PHASES];     /**< power for phase #, import = +ve, to match OEM convention */
-  int16_t Vrms_L_x100[NO_OF_PHASES]; /**< average voltage over datalogging period (in 100th of Volt)*/
-#ifdef TEMP_SENSOR
-  int16_t temperature_x100{UNUSED_TEMPERATURE}; /**< temperature in 100th of °C */
-#endif
-};
-
-PayloadTx_struct tx_data; /**< logging data */
-
-// ----------- Pinout assignments  -----------
-//
-// digital pins:
-// D0 & D1 are reserved for the Serial i/f
-// D2 is for the RFM12B
-#ifdef OFF_PEAK_TARIFF
-constexpr uint8_t offPeakForcePin{3}; /**< for 3-phase PCB, off-peak trigger */
-#endif
-
-#ifdef FORCE_PIN_PRESENT
-constexpr uint8_t forcePin{4};
-#endif
-
-#ifdef TEMP_SENSOR
-constexpr uint8_t tempSensorPin{/*4*/}; /**< for 3-phase PCB, sensor pin */
-#endif
-constexpr uint8_t physicalLoadPin[NO_OF_DUMPLOADS]{5}; /**< for 3-phase PCB, Load #1/#2/#3 (Rev 2 PCB) */
-// D8 is not in use
-constexpr uint8_t watchDogPin{9};
-// D10 is for the RFM12B
-// D11 is for the RFM12B
-// D12 is for the RFM12B
-// D13 is for the RFM12B
-
-// analogue input pins
-constexpr uint8_t sensorV[NO_OF_PHASES]{0, 2, 4}; /**< for 3-phase PCB, voltage measurement for each phase */
-constexpr uint8_t sensorI[NO_OF_PHASES]{1, 3, 5}; /**< for 3-phase PCB, current measurement for each phase */
-
-// --------------  general global variables -----------------
-//
-// Some of these variables are used in multiple blocks so cannot be static.
-// For integer maths, some variables need to be 'int32_t'
-//
-bool beyondStartUpPeriod{false};        /**< start-up delay, allows things to settle */
-constexpr uint16_t initialDelay{3000};  /**< in milli-seconds, to allow time to open the Serial monitor */
-constexpr uint16_t startUpPeriod{3000}; /**< in milli-seconds, to allow LP filter to settle */
-
-#ifdef OFF_PEAK_TARIFF
-uint32_t ul_TimeOffPeak; /**< 'timestamp' for start of off-peak period */
-
-/**
- * @brief Template class for Load-Forcing
- * @details The array is initialized at compile time so it can be read-only and
- *          the performance and code size are better
- *
- * @tparam N # of loads
- */
-template <uint8_t N>
-class _rg_OffsetForce
-{
-public:
-  constexpr _rg_OffsetForce()
-      : _rg()
-  {
-    constexpr uint16_t uiPeakDurationInSec{ul_OFF_PEAK_DURATION * 3600};
-    // calculates offsets for force start and stop of each load
-    for (uint8_t i = 0; i != N; ++i)
-    {
-      const bool bOffsetInMinutes{rg_ForceLoad[i].getStartOffset() > 24 || rg_ForceLoad[i].getStartOffset() < -24};
-      const bool bDurationInMinutes{rg_ForceLoad[i].getDuration() > 24 && UINT16_MAX != rg_ForceLoad[i].getDuration()};
-
-      _rg[i][0] = ((rg_ForceLoad[i].getStartOffset() >= 0) ? 0 : uiPeakDurationInSec) + rg_ForceLoad[i].getStartOffset() * (bOffsetInMinutes ? 60ul : 3600ul);
-      _rg[i][0] *= 1000ul; // convert in milli-seconds
-
-      if (UINT8_MAX == rg_ForceLoad[i].getDuration())
-        _rg[i][1] = rg_ForceLoad[i].getDuration();
-      else
-        _rg[i][1] = _rg[i][0] + rg_ForceLoad[i].getDuration() * (bDurationInMinutes ? 60ul : 3600ul) * 1000ul;
-    }
-  }
-  const uint32_t (&operator[](uint8_t i) const)[2]
-  {
-    return _rg[i];
-  }
-
-private:
-  uint32_t _rg[N][2];
-};
-constexpr auto rg_OffsetForce = _rg_OffsetForce<NO_OF_DUMPLOADS>(); /**< start & stop offsets for each load */
-#endif
-
-int32_t l_DCoffset_V[NO_OF_PHASES]; /**< <--- for LPF */
-
-// Define operating limits for the LP filters which identify DC offset in the voltage
-// sample streams. By limiting the output range, these filters always should start up
-// correctly.
-constexpr int32_t l_DCoffset_V_min{(512L - 100L) * 256L}; /**< mid-point of ADC minus a working margin */
-constexpr int32_t l_DCoffset_V_max{(512L + 100L) * 256L}; /**< mid-point of ADC plus a working margin */
-constexpr int32_t l_DCoffset_I_nom{512L};                 /**< nominal mid-point value of ADC @ x1 scale */
-
-/**< main energy bucket for 3-phase use, with units of Joules * SUPPLY_FREQUENCY */
-constexpr float f_capacityOfEnergyBucket_main{(float)(WORKING_ZONE_IN_JOULES * SUPPLY_FREQUENCY)};
-/**< for resetting flexible thresholds */
-constexpr float f_midPointOfEnergyBucket_main{f_capacityOfEnergyBucket_main * 0.5f};
-/**< threshold in anti-flicker mode - must not exceed 0.4 */
-constexpr float f_offsetOfEnergyThresholdsInAFmode{0.1f};
-
-/**
- * @brief set default threshold at compile time so the variable can be read-only
- *
- * @param lower True to set the lower threshold, false for higher
- * @return the corresponding threshold
- */
-constexpr float initThreshold(const bool lower)
-{
-  return lower
-             ? f_capacityOfEnergyBucket_main * (0.5f - ((OutputModes::ANTI_FLICKER == outputMode) ? f_offsetOfEnergyThresholdsInAFmode : 0))
-             : f_capacityOfEnergyBucket_main * (0.5f + ((OutputModes::ANTI_FLICKER == outputMode) ? f_offsetOfEnergyThresholdsInAFmode : 0));
-}
-
-constexpr float f_lowerThreshold_default{initThreshold(true)};  /**< lower default threshold set accordingly to the output mode */
-constexpr float f_upperThreshold_default{initThreshold(false)}; /**< upper default threshold set accordingly to the output mode */
-
-float f_energyInBucket_main{0}; /**< main energy bucket (over all phases) */
-float f_lowerEnergyThreshold;   /**< dynamic lower threshold */
-float f_upperEnergyThreshold;   /**< dynamic upper threshold */
-
-// for improved control of multiple loads
-bool b_recentTransition{false};                 /**< a load state has been recently toggled */
-uint8_t postTransitionCount;                    /**< counts the number of cycle since last transition */
-constexpr uint8_t POST_TRANSITION_MAX_COUNT{3}; /**< allows each transition to take effect */
-// constexpr uint8_t POST_TRANSITION_MAX_COUNT{50}; /**< for testing only */
-uint8_t activeLoad{NO_OF_DUMPLOADS}; /**< current active load */
-
-int32_t l_sumP[NO_OF_PHASES];                /**< cumulative power per phase */
-int32_t l_sampleVminusDC[NO_OF_PHASES];      /**< for the phaseCal algorithm */
-int32_t l_lastSampleVminusDC[NO_OF_PHASES];  /**< for the phaseCal algorithm */
-int32_t l_cumVdeltasThisCycle[NO_OF_PHASES]; /**< for the LPF which determines DC offset (voltage) */
-int32_t l_sumP_atSupplyPoint[NO_OF_PHASES];  /**< for summation of 'real power' values during datalog period */
-int32_t l_sum_Vsquared[NO_OF_PHASES];        /**< for summation of V^2 values during datalog period */
-
-uint8_t
-    n_samplesDuringThisMainsCycle[NO_OF_PHASES]; /**< number of sample sets for each phase during each mains cycle */
-uint16_t i_sampleSetsDuringThisDatalogPeriod;    /**< number of sample sets during each datalogging period */
-uint8_t n_cycleCountForDatalogging{0};           /**< for counting how often datalog is updated */
-
-uint8_t n_lowestNoOfSampleSetsPerMainsCycle; /**< For a mechanism to check the integrity of this code structure */
-
-// for interaction between the main processor and the ISR
-volatile bool b_datalogEventPending{false};   /**< async trigger to signal datalog is available */
-volatile bool b_newMainsCycle{false};         /**< async trigger to signal start of new main cycle based on first phase */
-volatile bool b_forceLoadOn[NO_OF_DUMPLOADS]; /**< async trigger to force specific load(s) to ON */
-#ifdef PRIORITY_ROTATION
-volatile bool b_reOrderLoads{false}; /**< async trigger for loads re-ordering */
-#endif
-
-// since there's no real locking feature for shared variables, a couple of data
-// generated from inside the ISR are copied from time to time to be passed to the
-// main processor. When the data are available, the ISR signals it to the main processor.
-volatile int32_t copyOf_sumP_atSupplyPoint[NO_OF_PHASES];   /**< copy of cumulative power per phase */
-volatile int32_t copyOf_sum_Vsquared[NO_OF_PHASES];         /**< copy of for summation of V^2 values during datalog period */
-volatile float copyOf_energyInBucket_main;                  /**< copy of main energy bucket (over all phases) */
-volatile uint8_t copyOf_lowestNoOfSampleSetsPerMainsCycle;  /**<  */
-volatile uint16_t copyOf_sampleSetsDuringThisDatalogPeriod; /**< copy of for counting the sample sets during each
-                                                               datalogging period */
-volatile uint16_t
-    copyOf_countLoadON[NO_OF_DUMPLOADS]; /**< copy of number of cycle the load was ON (over 1 datalog period) */
-
-#ifdef TEMP_SENSOR
-// For temperature sensing
-OneWire oneWire(tempSensorPin);
-#endif
-
-// For an enhanced polarity detection mechanism, which includes a persistence check
-constexpr uint8_t PERSISTENCE_FOR_POLARITY_CHANGE{2};    /**< allows polarity changes to be confirmed */
-Polarities polarityOfMostRecentSampleV[NO_OF_PHASES];    /**< for zero-crossing detection */
-Polarities polarityConfirmed[NO_OF_PHASES];              /**< for zero-crossing detection */
-Polarities polarityConfirmedOfLastSampleV[NO_OF_PHASES]; /**< for zero-crossing detection */
-
-static void processStartNewCycle();
-static uint8_t nextLogicalLoadToBeAdded();
-static uint8_t nextLogicalLoadToBeRemoved();
-static void proceedHighEnergyLevel();
-static void proceedLowEnergyLevel();
-static void processDataLogging();
-static bool proceedLoadPrioritiesAndForcing(const int16_t currentTemperature_x100);
-static void sendResults(bool bOffPeak);
-static void printConfiguration();
-static void send_rf_data();
-
-/**
- * @brief update the control ports for each of the physical loads
- *
- */
-void updatePortsStates()
-{
-  uint8_t i{NO_OF_DUMPLOADS};
-
-  do
-  {
-    --i;
-    // update the local load's state.
-    if (LoadStates::LOAD_OFF == physicalLoadState[i])
-      setPinState(physicalLoadPin[i], false);
-    else
-    {
-      ++countLoadON[i];
-      setPinState(physicalLoadPin[i], true);
-    }
-  } while (i);
-}
-
-/**
- * @brief Interrupt Service Routine - Interrupt-Driven Analog Conversion.
- * @details An Interrupt Service Routine is now defined which instructs the ADC to perform a conversion
- *          for each of the voltage and current sensors in turn.
- *
- *          This Interrupt Service Routine is for use when the ADC is in the free-running mode.
- *          It is executed whenever an ADC conversion has finished, approx every 104 µs. In
- *          free-running mode, the ADC has already started its next conversion by the time that
- *          the ISR is executed. The ISR therefore needs to "look ahead".
- *
- *          At the end of conversion Type N, conversion Type N+1 will start automatically. The ISR
- *          which runs at this point therefore needs to capture the results of conversion Type N,
- *          and set up the conditions for conversion Type N+2, and so on.
- *
- *          By means of various helper functions, all of the time-critical activities are processed
- *          within the ISR.
- *
- *          The main code is notified by means of a flag when fresh copies of loggable data are available.
- *
- *          Keep in mind, when writing an Interrupt Service Routine (ISR):
- *            - Keep it short
- *            - Don't use delay ()
- *            - Don't do serial prints
- *            - Make variables shared with the main code volatile
- *            - Variables shared with main code may need to be protected by "critical sections"
- *            - Don't try to turn interrupts off or on
- *
- */
-ISR(ADC_vect)
-{
-  static uint8_t sample_index{0};
-  int16_t rawSample;
-
-  switch (sample_index)
-  {
-  case 0:
-    rawSample = ADC;           // store the ADC value (this one is for Voltage L1)
-    ADMUX = bit(REFS0) + sensorV[1]; // the conversion for I1 is already under way
-    ++sample_index;            // increment the control flag
-    //
-    processVoltageRawSample(0, rawSample);
-    break;
-  case 1:
-    rawSample = ADC;           // store the ADC value (this one is for Current L1)
-    ADMUX = bit(REFS0) + sensorI[1]; // the conversion for V2 is already under way
-    ++sample_index;            // increment the control flag
-    //
-    processCurrentRawSample(0, rawSample);
-    break;
-  case 2:
-    rawSample = ADC;           // store the ADC value (this one is for Voltage L2)
-    ADMUX = bit(REFS0) + sensorV[2]; // the conversion for I2 is already under way
-    ++sample_index;            // increment the control flag
-    //
-    processVoltageRawSample(1, rawSample);
-    break;
-  case 3:
-    rawSample = ADC;           // store the ADC value (this one is for Current L2)
-    ADMUX = bit(REFS0) + sensorI[2]; // the conversion for V3 is already under way
-    ++sample_index;            // increment the control flag
-    //
-    processCurrentRawSample(1, rawSample);
-    break;
-  case 4:
-    rawSample = ADC;           // store the ADC value (this one is for Voltage L3)
-    ADMUX = bit(REFS0) + sensorV[0]; // the conversion for I3 is already under way
-    ++sample_index;            // increment the control flag
-    //
-    processVoltageRawSample(2, rawSample);
-    break;
-  case 5:
-    rawSample = ADC;           // store the ADC value (this one is for Current L3)
-    ADMUX = bit(REFS0) + sensorI[0]; // the conversion for V1 is already under way
-    sample_index = 0;          // reset the control flag
-    //
-    processCurrentRawSample(2, rawSample);
-    break;
-  default:
-    sample_index = 0; // to prevent lockup (should never get here)
-  }
-} // end of ISR
-
-/* -----------------------------------------------------------
-   Start of various helper functions which are used by the ISR
-*/
-
-/*!
- *  @defgroup TimeCritical Time critical functions Group
- *  Functions used by the ISR
- */
-
-/**
- * @brief Process the calculation for the actual current raw sample for the specific phase
- *
- * @param phase the phase number [0..NO_OF_PHASES[
- * @param rawSample the current sample for the specified phase
- *
- * @ingroup TimeCritical
- */
-void processCurrentRawSample(const uint8_t phase, const int16_t rawSample)
-{
-  // remove most of the DC offset from the current sample (the precise value does not matter)
-  int32_t sampleIminusDC = ((int32_t)(rawSample - l_DCoffset_I_nom)) << 8;
-  //
-  // phase-shift the voltage waveform so that it aligns with the grid current waveform
-  int32_t phaseShiftedSampleVminusDC = l_lastSampleVminusDC[phase] + (((l_sampleVminusDC[phase] - l_lastSampleVminusDC[phase]) << p_phaseCal) >> 8);
-  //
-  // calculate the "real power" in this sample pair and add to the accumulated sum
-  int32_t filtV_div4 = phaseShiftedSampleVminusDC >> 2; // reduce to 16-bits (now x64, or 2^6)
-  int32_t filtI_div4 = sampleIminusDC >> 2;             // reduce to 16-bits (now x64, or 2^6)
-  int32_t instP = filtV_div4 * filtI_div4;              // 32-bits (now x4096, or 2^12)
-  instP >>= 12;                                         // scaling is now x1, as for Mk2 (V_ADC x I_ADC)
-
-  l_sumP[phase] += instP;               // cumulative power, scaling as for Mk2 (V_ADC x I_ADC)
-  l_sumP_atSupplyPoint[phase] += instP; // cumulative power, scaling as for Mk2 (V_ADC x I_ADC)
-}
-
-/**
- * @brief Process the current voltage raw sample for the specific phase
- *
- * @param phase the phase number [0..NO_OF_PHASES[
- * @param rawSample the current sample for the specified phase
- *
- * @ingroup TimeCritical
- */
-void processVoltageRawSample(const uint8_t phase, const int16_t rawSample)
-{
-  processPolarity(phase, rawSample);
-  confirmPolarity(phase);
-  //
-  processRawSamples(phase); // deals with aspects that only occur at particular stages of each mains cycle
-  //
-  processVoltage(phase);
-
-  if (phase == 0)
-    ++i_sampleSetsDuringThisDatalogPeriod;
-}
-
-/**
- * @brief Process with the polarity for the actual voltage sample for the specific phase
- *
- * @param phase the phase number [0..NO_OF_PHASES[
- * @param rawSample the current sample for the specified phase
- *
- * @ingroup TimeCritical
- */
-void processPolarity(const uint8_t phase, const int16_t rawSample)
-{
-  l_lastSampleVminusDC[phase] = l_sampleVminusDC[phase]; // required for phaseCal algorithm
-  // remove DC offset from each raw voltage sample by subtracting the accurate value
-  // as determined by its associated LP filter.
-  l_sampleVminusDC[phase] = (((int32_t)rawSample) << 8) - l_DCoffset_V[phase];
-  polarityOfMostRecentSampleV[phase] = (l_sampleVminusDC[phase] > 0) ? Polarities::POSITIVE : Polarities::NEGATIVE;
-}
-
-/**
- * @brief This routine prevents a zero-crossing point from being declared until a certain number
- *        of consecutive samples in the 'other' half of the waveform have been encountered.
- *
- * @param phase the phase number [0..NO_OF_PHASES[
- *
- * @ingroup TimeCritical
- */
-void confirmPolarity(const uint8_t phase)
-{
-  static uint8_t count[NO_OF_PHASES]{};
-
-  if (polarityOfMostRecentSampleV[phase] == polarityConfirmedOfLastSampleV[phase])
-  {
-    count[phase] = 0;
-    return;
-  }
-
-  ++count[phase];
-  if (count[phase] > PERSISTENCE_FOR_POLARITY_CHANGE)
-  {
-    count[phase] = 0;
-    polarityConfirmed[phase] = polarityOfMostRecentSampleV[phase];
-  }
-}
-
-/**
- * @brief Process the calculation for the current voltage sample for the specific phase
- *
- * @param phase the phase number [0..NO_OF_PHASES[
- *
- * @ingroup TimeCritical
- */
-void processVoltage(const uint8_t phase)
-{
-  // for the Vrms calculation (for datalogging only)
-  int32_t filtV_div4 = l_sampleVminusDC[phase] >> 2; // reduce to 16-bits (now x64, or 2^6)
-  int32_t inst_Vsquared = filtV_div4 * filtV_div4;   // 32-bits (now x4096, or 2^12)
-  inst_Vsquared >>= 12;                              // scaling is now x1 (V_ADC x I_ADC)
-  l_sum_Vsquared[phase] += inst_Vsquared;            // cumulative V^2 (V_ADC x I_ADC)
-  //
-  // store items for use during next loop
-  l_cumVdeltasThisCycle[phase] += l_sampleVminusDC[phase];          // for use with LP filter
-  polarityConfirmedOfLastSampleV[phase] = polarityConfirmed[phase]; // for identification of half cycle boundaries
-  ++n_samplesDuringThisMainsCycle[phase];                           // for real power calculations
-}
-
-/**
- * @brief This routine is called by the ISR when a pair of V & I sample becomes available.
- *
- * @param phase the phase number [0..NO_OF_PHASES[
- *
- * @ingroup TimeCritical
- */
-void processRawSamples(const uint8_t phase)
-{
-  // The raw V and I samples are processed in "phase pairs"
-  if (Polarities::POSITIVE == polarityConfirmed[phase])
-  {
-    // the polarity of this sample is positive
-    if (Polarities::POSITIVE != polarityConfirmedOfLastSampleV[phase])
-    {
-      if (beyondStartUpPeriod)
-      {
-        // This is the start of a new +ve half cycle, for this phase, just after the zero-crossing point.
-        processPlusHalfCycle(phase);
-      }
-      else
-        processStartUp(phase);
-    }
-
-    // still processing samples where the voltage is POSITIVE ...
-    // check to see whether the trigger device can now be reliably armed
-    if (beyondStartUpPeriod && (0 == phase) && (2 == n_samplesDuringThisMainsCycle[0])) // lower value for larger sample set
-    {
-      // This code is executed once per 20mS, shortly after the start of each new mains cycle on phase 0.
-      processStartNewCycle();
-    }
-  }
-  else
-  {
-    // the polarity of this sample is negative
-    if (Polarities::NEGATIVE != polarityConfirmedOfLastSampleV[phase])
-    {
-      // This is the start of a new -ve half cycle (just after the zero-crossing point)
-      processMinusHalfCycle(phase);
-    }
-  }
-}
-// end of processRawSamples()
-
-/**
- * @brief Process the startup period for the router.
- *
- * @param phase the phase number [0..NO_OF_PHASES[
- *
- * @ingroup TimeCritical
- */
-void processStartUp(const uint8_t phase)
-{
-  // wait until the DC-blocking filters have had time to settle
-  if (millis() <= (initialDelay + startUpPeriod))
-    return; // still settling, do nothing
-
-  // the DC-blocking filters have had time to settle
-  beyondStartUpPeriod = true;
-  l_sumP[phase] = 0;
-  l_sumP_atSupplyPoint[phase] = 0;
-  n_samplesDuringThisMainsCycle[phase] = 0;
-  i_sampleSetsDuringThisDatalogPeriod = 0;
-
-  n_lowestNoOfSampleSetsPerMainsCycle = UINT8_MAX;
-  // can't say "Go!" here 'cos we're in an ISR!
-}
-
-/**
- * @brief This code is executed once per 20mS, shortly after the start of each new
- *        mains cycle on phase 0.
- * @details Changing the state of the loads  is a 3-part process:
- *          - change the LOGICAL load states as necessary to maintain the energy level
- *          - update the PHYSICAL load states according to the logical -> physical mapping
- *          - update the driver lines for each of the loads.
- *
- * @ingroup TimeCritical
- */
-void processStartNewCycle()
-{
-  // Restrictions apply for the period immediately after a load has been switched.
-  // Here the b_recentTransition flag is checked and updated as necessary.
-  // if (b_recentTransition)
-  //   b_recentTransition = (++postTransitionCount < POST_TRANSITION_MAX_COUNT);
-  // for optimization, the next line is equivalent to the two lines above
-  b_recentTransition &= (++postTransitionCount < POST_TRANSITION_MAX_COUNT);
-
-  if (f_energyInBucket_main > f_midPointOfEnergyBucket_main)
-  {
-    // the energy state is in the upper half of the working range
-    f_lowerEnergyThreshold = f_lowerThreshold_default; // reset the "opposite" threshold
-    if (f_energyInBucket_main > f_upperEnergyThreshold)
-    {
-      // Because the energy level is high, some action may be required
-      proceedHighEnergyLevel();
-    }
-  }
-  else
-  {
-    // the energy state is in the lower half of the working range
-    f_upperEnergyThreshold = f_upperThreshold_default; // reset the "opposite" threshold
-    if (f_energyInBucket_main < f_lowerEnergyThreshold)
-    {
-      // Because the energy level is low, some action may be required
-      proceedLowEnergyLevel();
-    }
-  }
-
-  updatePhysicalLoadStates(); // allows the logical-to-physical mapping to be changed
-
-  updatePortsStates(); // update the control ports for each of the physical loads
-
-  // Now that the energy-related decisions have been taken, min and max limits can now
-  // be applied  to the level of the energy bucket. This is to ensure correct operation
-  // when conditions change, i.e. when import changes to export, and vice versa.
-  //
-  if (f_energyInBucket_main > f_capacityOfEnergyBucket_main)
-    f_energyInBucket_main = f_capacityOfEnergyBucket_main;
-  else if (f_energyInBucket_main < 0)
-    f_energyInBucket_main = 0;
-}
-
-/**
- * @brief Process the start of a new -ve half cycle, for this phase, just after the zero-crossing point.
- *
- * @param phase the phase number [0..NO_OF_PHASES[
- *
- * @ingroup TimeCritical
- */
-void processMinusHalfCycle(const uint8_t phase)
-{
-  // This is a convenient point to update the Low Pass Filter for removing the DC
-  // component from the phase that is being processed.
-  // The portion which is fed back into the integrator is approximately one percent
-  // of the average offset of all the SampleVs in the previous mains cycle.
-  //
-  l_DCoffset_V[phase] += (l_cumVdeltasThisCycle[phase] >> 12);
-  l_cumVdeltasThisCycle[phase] = 0;
-
-  // To ensure that this LP filter will always start up correctly when 240V AC is
-  // available, its output value needs to be prevented from drifting beyond the likely range
-  // of the voltage signal.
-  //
-  if (l_DCoffset_V[phase] < l_DCoffset_V_min)
-    l_DCoffset_V[phase] = l_DCoffset_V_min;
-  else if (l_DCoffset_V[phase] > l_DCoffset_V_max)
-    l_DCoffset_V[phase] = l_DCoffset_V_max;
-}
-
-/**
- * @brief Retrieve the next load that could be added (be aware of the order)
- *
- * @return The load number if successfull, NO_OF_DUMPLOADS in case of failure
- *
- * @ingroup TimeCritical
- */
-uint8_t nextLogicalLoadToBeAdded()
-{
-  for (uint8_t index = 0; index < NO_OF_DUMPLOADS; ++index)
-    if (0x00 == (loadPrioritiesAndState[index] & loadStateOnBit))
-      return (index);
-
-  return (NO_OF_DUMPLOADS);
-}
-
-/**
- * @brief Retrieve the next load that could be removed (be aware of the reverse-order)
- *
- * @return The load number if successfull, NO_OF_DUMPLOADS in case of failure
- *
- * @ingroup TimeCritical
- */
-uint8_t nextLogicalLoadToBeRemoved()
-{
-  uint8_t index{NO_OF_DUMPLOADS};
-  do
-  {
-    --index;
-    if (loadPrioritiesAndState[index] & loadStateOnBit)
-      return (index);
-  } while (index);
-
-  return (NO_OF_DUMPLOADS);
-}
-
-/**
- * @brief Process the case of high energy level, some action may be required.
- *
- * @ingroup TimeCritical
- */
-void proceedHighEnergyLevel()
-{
-  bool bOK_toAddLoad{true};
-  auto tempLoad{nextLogicalLoadToBeAdded()};
-
-  if (tempLoad >= NO_OF_DUMPLOADS)
-    return;
-
-  // a load which is now OFF has been identified for potentially being switched ON
-  if (b_recentTransition)
-  {
-    // During the post-transition period, any increase in the energy level is noted.
-    f_upperEnergyThreshold = f_energyInBucket_main;
-
-    // the energy thresholds must remain within range
-    if (f_upperEnergyThreshold > f_capacityOfEnergyBucket_main)
-      f_upperEnergyThreshold = f_capacityOfEnergyBucket_main;
-
-    // Only the active load may be switched during this period. All other loads must
-    // wait until the recent transition has had sufficient opportunity to take effect.
-    bOK_toAddLoad = (tempLoad == activeLoad);
-  }
-
-  if (bOK_toAddLoad)
-  {
-    loadPrioritiesAndState[tempLoad] |= loadStateOnBit;
-    activeLoad = tempLoad;
-    postTransitionCount = 0;
-    b_recentTransition = true;
-  }
-}
-
-/**
- * @brief Process the case of low energy level, some action may be required.
- *
- * @ingroup TimeCritical
- */
-void proceedLowEnergyLevel()
-{
-  bool bOK_toRemoveLoad{true};
-  auto tempLoad{nextLogicalLoadToBeRemoved()};
-
-  if (tempLoad >= NO_OF_DUMPLOADS)
-    return;
-
-  // a load which is now ON has been identified for potentially being switched OFF
-  if (b_recentTransition)
-  {
-    // During the post-transition period, any decrease in the energy level is noted.
-    f_lowerEnergyThreshold = f_energyInBucket_main;
-
-    // the energy thresholds must remain within range
-    if (f_lowerEnergyThreshold < 0)
-      f_lowerEnergyThreshold = 0;
-
-    // Only the active load may be switched during this period. All other loads must
-    // wait until the recent transition has had sufficient opportunity to take effect.
-    bOK_toRemoveLoad = (tempLoad == activeLoad);
-  }
-
-  if (bOK_toRemoveLoad)
-  {
-    loadPrioritiesAndState[tempLoad] &= loadStateMask;
-    activeLoad = tempLoad;
-    postTransitionCount = 0;
-    b_recentTransition = true;
-  }
-}
-
-/**
- * @brief Process the lastest contribution after each phase specific new cycle
- *        additional processing is performed after each main cycle based on phase 0.
- *
- * @param phase the phase number [0..NO_OF_PHASES[
- *
- * @ingroup TimeCritical
- */
-void processLatestContribution(const uint8_t phase)
-{
-  // for efficiency, the energy scale is Joules * SUPPLY_FREQUENCY
-  // add the latest energy contribution to the main energy accumulator
-  f_energyInBucket_main += (l_sumP[phase] / n_samplesDuringThisMainsCycle[phase]) * f_powerCal[phase];
-
-  // apply any adjustment that is required.
-  if (0 == phase)
-  {
-    b_newMainsCycle = true;                            //  a 50 Hz 'tick' for use by the main code
-    f_energyInBucket_main -= REQUIRED_EXPORT_IN_WATTS; // energy scale is Joules x 50
-  }
-  // Applying max and min limits to the main accumulator's level
-  // is deferred until after the energy related decisions have been taken
-  //
-}
-
-/**
- * @brief Process the start of a new +ve half cycle, for this phase, just after the zero-crossing point.
- *
- * @param phase the phase number [0..NO_OF_PHASES[
- *
- * @ingroup TimeCritical
- */
-void processPlusHalfCycle(const uint8_t phase)
-{
-  processLatestContribution(phase); // runs at 6.6 ms intervals
-
-  // A performance check to monitor and display the minimum number of sets of
-  // ADC samples per mains cycle, the expected number being 20ms / (104us * 6) = 32.05
-  //
-  if (0 == phase)
-  {
-    if (n_samplesDuringThisMainsCycle[phase] < n_lowestNoOfSampleSetsPerMainsCycle)
-      n_lowestNoOfSampleSetsPerMainsCycle = n_samplesDuringThisMainsCycle[phase];
-
-    processDataLogging();
-  }
-
-  l_sumP[phase] = 0;
-  n_samplesDuringThisMainsCycle[phase] = 0;
-}
-
-/**
- * @brief This function provides the link between the logical and physical loads.
- * @details The array, logicalLoadState[], contains the on/off state of all logical loads, with
- *          element 0 being for the one with the highest priority. The array,
- *          physicalLoadState[], contains the on/off state of all physical loads.
- *
- *          The lowest 7 bits of element is the load number as defined in 'physicalLoadState'.
- *          The highest bit of each 'loadPrioritiesAndState' determines if the load is ON or OFF.
- *          The order of each element in 'loadPrioritiesAndState' determines the load priority.
- *          'loadPrioritiesAndState[i] & loadStateMask' will extract the load number at position 'i'
- *          'loadPrioritiesAndState[i] & loadStateOnBit' will extract the load state at position 'i'
- *
- *          Any other mapping relationships could be configured here.
- *
- * @ingroup TimeCritical
- */
-void updatePhysicalLoadStates()
-{
-#ifdef PRIORITY_ROTATION
-  if (b_reOrderLoads)
-  {
-    uint8_t i{NO_OF_DUMPLOADS - 1};
-    const auto temp{loadPrioritiesAndState[i]};
-    do
-    {
-      --i;
-      loadPrioritiesAndState[i + 1] = loadPrioritiesAndState[i];
-    } while (i);
-    loadPrioritiesAndState[i] = temp;
-
-    b_reOrderLoads = false;
-  }
-
-#ifndef OFF_PEAK_TARIFF
-  if (0x00 == (loadPrioritiesAndState[0] & loadStateOnBit))
-    ++absenceOfDivertedEnergyCount;
-  else
-    absenceOfDivertedEnergyCount = 0;
-#endif // OFF_PEAK_TARIFF
-
-#endif // PRIORITY_ROTATION
-
-  uint8_t i{NO_OF_DUMPLOADS};
-  do
-  {
-    --i;
-    const auto iLoad{loadPrioritiesAndState[i] & loadStateMask};
-    physicalLoadState[iLoad] = (loadPrioritiesAndState[i] & loadStateOnBit) || b_forceLoadOn[iLoad]
-                                   ? LoadStates::LOAD_ON
-                                   : LoadStates::LOAD_OFF;
-  } while (i);
-}
-
-/**
- * @brief Process with data logging.
- * @details At the end of each datalogging period, copies are made of the relevant variables
- *          for use by the main code. These variable are then reset for use during the next
- *          datalogging period.
- *
- * @ingroup TimeCritical
- */
-void processDataLogging()
-{
-  if (++n_cycleCountForDatalogging < DATALOG_PERIOD_IN_MAINS_CYCLES)
-    return; // data logging period not yet reached
-
-  n_cycleCountForDatalogging = 0;
-
-  uint8_t phase{NO_OF_PHASES};
-  do
-  {
-    --phase;
-    copyOf_sumP_atSupplyPoint[phase] = l_sumP_atSupplyPoint[phase];
-    l_sumP_atSupplyPoint[phase] = 0;
-
-    copyOf_sum_Vsquared[phase] = l_sum_Vsquared[phase];
-    l_sum_Vsquared[phase] = 0;
-  } while (phase);
-
-  uint8_t i{NO_OF_DUMPLOADS};
-  do
-  {
-    --i;
-    copyOf_countLoadON[i] = countLoadON[i];
-    countLoadON[i] = 0;
-  } while (i);
-
-  copyOf_sampleSetsDuringThisDatalogPeriod = i_sampleSetsDuringThisDatalogPeriod; // (for diags only)
-  copyOf_lowestNoOfSampleSetsPerMainsCycle = n_lowestNoOfSampleSetsPerMainsCycle; // (for diags only)
-  copyOf_energyInBucket_main = f_energyInBucket_main;                             // (for diags only)
-
-  n_lowestNoOfSampleSetsPerMainsCycle = UINT8_MAX;
-  i_sampleSetsDuringThisDatalogPeriod = 0;
-
-  // signal the main processor that logging data are available
-  b_datalogEventPending = true;
-}
-/* End of helper functions which are used by the ISR
-   -------------------------------------------------
-*/
-
-/**
- * @brief Prints data logs to the Serial output in text or json format
- *
- * @param bOffPeak true if off-peak tariff is active
- */
-void sendResults(bool bOffPeak)
-{
-  uint8_t phase;
-
-#ifdef RF_PRESENT
-  send_rf_data(); // *SEND RF DATA*
-#endif
-
-#if defined SERIALOUT && !defined EMONESP
-  Serial.print(copyOf_energyInBucket_main / SUPPLY_FREQUENCY);
-  Serial.print(F(", P:"));
-  Serial.print(tx_data.power);
-
-  for (phase = 0; phase < NO_OF_PHASES; ++phase)
-  {
-    Serial.print(F(", P"));
-    Serial.print(phase + 1);
-    Serial.print(F(":"));
-    Serial.print(tx_data.power_L[phase]);
-  }
-  for (phase = 0; phase < NO_OF_PHASES; ++phase)
-  {
-    Serial.print(F(", V"));
-    Serial.print(phase + 1);
-    Serial.print(F(":"));
-    Serial.print((float)tx_data.Vrms_L_x100[phase] / 100);
-  }
-
-#ifdef TEMP_SENSOR
-  Serial.print(", temperature ");
-  Serial.print((float)tx_data.temperature_x100 / 100);
-#endif
-  Serial.println(F(")"));
-#endif // if defined SERIALOUT && !defined EMONESP
-
-#if defined EMONESP && !defined SERIALOUT
-  StaticJsonDocument<200> doc;
-  char strPhase[]{"L0"};
-  char strLoad[]{"LOAD_0"};
-
-  for (phase = 0; phase < NO_OF_PHASES; ++phase)
-  {
-    doc[strPhase] = tx_data.power_L[phase];
-    ++strPhase[1];
-  }
-
-  for (uint8_t i = 0; i < NO_OF_DUMPLOADS; ++i)
-  {
-    doc[strLoad] = (100 * copyOf_countLoadON[i]) / DATALOG_PERIOD_IN_MAINS_CYCLES;
-    ++strLoad[5];
-  }
-
-#ifdef OFF_PEAK_TARIFF
-  doc["OFF_PEAK_TARIFF"] = bOffPeak ? true : false;
-#endif
-
-  // Generate the minified JSON and send it to the Serial port.
-  //
-  serializeJson(doc, Serial);
-
-  // Start a new line
-  Serial.println();
-  delay(50);
-#endif // if defined EMONESP && !defined SERIALOUT
-
-#if defined SERIALPRINT && !defined EMONESP
-  Serial.print(copyOf_energyInBucket_main / SUPPLY_FREQUENCY);
-  Serial.print(F(", P:"));
-  Serial.print(tx_data.power);
-
-  for (phase = 0; phase < NO_OF_PHASES; ++phase)
-  {
-    Serial.print(F(", P"));
-    Serial.print(phase + 1);
-    Serial.print(F(":"));
-    Serial.print(tx_data.power_L[phase]);
-  }
-  for (phase = 0; phase < NO_OF_PHASES; ++phase)
-  {
-    Serial.print(F(", V"));
-    Serial.print(phase + 1);
-    Serial.print(F(":"));
-    Serial.print((float)tx_data.Vrms_L_x100[phase] / 100);
-  }
-
-#ifdef TEMP_SENSOR
-  Serial.print(", temperature ");
-  Serial.print((float)tx_data.temperature_x100 / 100);
-#endif // TEMP_SENSOR
-  Serial.print(F(", (minSampleSets/MC "));
-  Serial.print(copyOf_lowestNoOfSampleSetsPerMainsCycle);
-  Serial.print(F(", #ofSampleSets "));
-  Serial.print(copyOf_sampleSetsDuringThisDatalogPeriod);
-#ifndef OFF_PEAK_TARIFF
-#ifdef PRIORITY_ROTATION
-  Serial.print(F(", NoED "));
-  Serial.print(absenceOfDivertedEnergyCount);
-#endif // PRIORITY_ROTATION
-#endif // OFF_PEAK_TARIFF
-  Serial.println(F(")"));
-#endif // if defined SERIALPRINT && !defined EMONESP
-}
-
-/**
- * @brief Prints the load priorities to the Serial output.
- *
- */
-void logLoadPriorities()
-{
-#ifdef DEBUGGING
-  Serial.println(F("loadPriority: "));
-  for (const auto loadPrioAndState : loadPrioritiesAndState)
-  {
-    Serial.print(F("\tload "));
-    Serial.println(loadPrioAndState);
-  }
-#endif
-}
-
-/**
- * @brief This function set all 3 loads to full power.
- *
- * @return true if loads are forced
- * @return false
- */
-bool forceFullPower()
-{
-#ifdef FORCE_PIN_PRESENT
-  const uint8_t pinState{!!(PIND & bit(forcePin))};
-
-  for (auto &bForceLoad : b_forceLoadOn)
-    bForceLoad = !pinState;
-
-  return !pinState;
-#else
-  return false;
-#endif
-}
-
-/**
- * @brief This function changes the value of the load priorities.
- * @details Since we don't have access to a clock, we detect the offPeak start from the main energy meter.
- *          Additionally, when off-peak period starts, we rotate the load priorities for the next day.
- *
- * @param currentTemperature_x100 current temperature x 100 (default to 0 if deactivated)
- * @return true if off-peak tariff is active
- * @return false if on-peak tariff is active
- */
-bool proceedLoadPrioritiesAndForcing(const int16_t currentTemperature_x100)
-{
-#ifdef OFF_PEAK_TARIFF
-  uint8_t i;
-  constexpr int16_t iTemperatureThreshold_x100{uiTemperature * 100};
-  static uint8_t pinOffPeakState{HIGH};
-  const uint8_t pinNewState{!!(PIND & bit(offPeakForcePin))};
-
-  if (pinOffPeakState && !pinNewState)
-  {
-// we start off-peak period
-#ifndef NO_OUTPUT
-    Serial.println(F("Change to off-peak period!"));
-#endif // NO_OUTPUT
-    ul_TimeOffPeak = millis();
-
-#ifdef PRIORITY_ROTATION
-    b_reOrderLoads = true;
-
-    // waits till the priorities have been rotated from inside the ISR
-    do
-    {
-      delay(10);
-    } while (b_reOrderLoads);
-#endif // PRIORITY_ROTATION
-
-    // prints the (new) load priorities
-    logLoadPriorities();
-  }
-  else
-  {
-    const auto ulElapsedTime{(uint32_t)(millis() - ul_TimeOffPeak)};
-
-    for (i = 0; i < NO_OF_DUMPLOADS; ++i)
-    {
-      // for each load, if we're inside off-peak period and within the 'force period', trigger the ISR to turn the
-      // load ON
-      if (!pinOffPeakState && !pinNewState && (ulElapsedTime >= rg_OffsetForce[i][0]) && (ulElapsedTime < rg_OffsetForce[i][1]))
-        b_forceLoadOn[i] = currentTemperature_x100 <= iTemperatureThreshold_x100;
-      else
-        b_forceLoadOn[i] = false;
-    }
-  }
-// end of off-peak period
-#ifndef NO_OUTPUT
-  if (!pinOffPeakState && pinNewState)
-    Serial.println(F("Change to peak period!"));
-#endif // NO_OUTPUT
-
-  pinOffPeakState = pinNewState;
-
-  return (LOW == pinOffPeakState);
-#else // OFF_PEAK_TARIFF
-#ifdef PRIORITY_ROTATION
-  if (ROTATION_AFTER_CYCLES < absenceOfDivertedEnergyCount)
-  {
-    b_reOrderLoads = true;
-    absenceOfDivertedEnergyCount = 0;
-
-    // waits till the priorities have been rotated from inside the ISR
-    do
-    {
-      delay(10);
-    } while (b_reOrderLoads);
-
-    // prints the (new) load priorities
-    logLoadPriorities();
-  }
-#endif // PRIORITY_ROTATION
-  return false;
-#endif // OFF_PEAK_TARIFF
-}
-
-/**
- * @brief Print the configuration during start
- *
- */
-void printConfiguration()
-{
-  Serial.println();
-  Serial.println();
-  Serial.println(F("----------------------------------"));
-  Serial.print(F("Sketch ID: "));
-  Serial.println(__FILE__);
-  Serial.print(F("Build on "));
-  Serial.print(__DATE__);
-  Serial.print(F(" "));
-  Serial.println(__TIME__);
-
-  Serial.println(F("ADC mode:       free-running"));
-
-  Serial.println(F("Electrical settings"));
-  for (uint8_t phase = 0; phase < NO_OF_PHASES; ++phase)
-  {
-    Serial.print(F("\tf_powerCal for L"));
-    Serial.print(phase + 1);
-    Serial.print(F(" =    "));
-    Serial.println(f_powerCal[phase], 5);
-
-    Serial.print(F("\tf_voltageCal, for Vrms_L"));
-    Serial.print(phase + 1);
-    Serial.print(F(" =    "));
-    Serial.println(f_voltageCal[phase], 5);
-  }
-
-  Serial.print(F("\tf_phaseCal for all phases =     "));
-  Serial.println(f_phaseCal);
-
-  Serial.print(F("\tExport rate (Watts) = "));
-  Serial.println(REQUIRED_EXPORT_IN_WATTS);
-
-  Serial.print(F("\tzero-crossing persistence (sample sets) = "));
-  Serial.println(PERSISTENCE_FOR_POLARITY_CHANGE);
-
-  printParamsForSelectedOutputMode();
-
-  Serial.print("Temperature capability ");
-#ifdef TEMP_SENSOR
-  Serial.println(F("is present"));
-#else
-  Serial.println(F("is NOT present"));
-#endif
-
-  Serial.print("Dual-tariff capability ");
-#ifdef OFF_PEAK_TARIFF
-  Serial.println(F("is present"));
-  printOffPeakConfiguration();
-#else
-  Serial.println(F("is NOT present"));
-#endif
-
-  Serial.print("Load rotation feature ");
-#ifdef PRIORITY_ROTATION
-  Serial.println(F("is present"));
-#else
-  Serial.println(F("is NOT present"));
-#endif
-
-  Serial.print("RF capability ");
-#ifdef RF_PRESENT
-  Serial.print(F("IS present, Freq = "));
-  if (FREQ == RF12_433MHZ)
-    Serial.println(F("433 MHz"));
-  else if (FREQ == RF12_868MHZ)
-    Serial.println(F("868 MHz"));
-  rf12_initialize(nodeID, FREQ, networkGroup); // initialize RF
-#else
-  Serial.println(F("is NOT present"));
-#endif
-
-  Serial.print("Datalogging capability ");
-#ifdef SERIALPRINT
-  Serial.println(F("is present"));
-#else
-  Serial.println(F("is NOT present"));
-#endif
-}
-
-#ifdef OFF_PEAK_TARIFF
-/**
- * @brief Print the settings for off-peak period
- *
- */
-void printOffPeakConfiguration()
-{
-  Serial.print(F("\tDuration of off-peak period is "));
-  Serial.print(ul_OFF_PEAK_DURATION);
-  Serial.println(F(" hours."));
-
-  Serial.print(F("\tTemperature threshold is "));
-  Serial.print(uiTemperature);
-  Serial.println(F("°C."));
-
-  for (uint8_t i = 0; i < NO_OF_DUMPLOADS; ++i)
-  {
-    Serial.print(F("\tLoad #"));
-    Serial.print(i + 1);
-    Serial.println(F(":"));
-
-    Serial.print(F("\t\tStart "));
-    if (rg_ForceLoad[i].getStartOffset() >= 0)
-    {
-      Serial.print(rg_ForceLoad[i].getStartOffset());
-      Serial.print(F(" hours/minutes after begin of off-peak period "));
-    }
-    else
-    {
-      Serial.print(-rg_ForceLoad[i].getStartOffset());
-      Serial.print(F(" hours/minutes before the end of off-peak period "));
-    }
-    if (rg_ForceLoad[i].getDuration() == UINT16_MAX)
-      Serial.println(F("till the end of the period."));
-    else
-    {
-      Serial.print(F("for a duration of "));
-      Serial.print(rg_ForceLoad[i].getDuration());
-      Serial.println(F(" hour/minute(s)."));
-    }
-    Serial.print(F("\t\tCalculated offset in seconds: "));
-    Serial.println(rg_OffsetForce[i][0] / 1000);
-    Serial.print(F("\t\tCalculated duration in seconds: "));
-    Serial.println(rg_OffsetForce[i][1] / 1000);
-  }
-}
-#endif
-
-/**
- * @brief Print the settings used for the selected output mode.
- *
- */
-void printParamsForSelectedOutputMode()
-{
-#ifndef NO_OUTPUT
-  // display relevant settings for selected output mode
-  Serial.print("Output mode:    ");
-  if (OutputModes::NORMAL == outputMode)
-    Serial.println("normal");
-  else
-  {
-    Serial.println("anti-flicker");
-    Serial.print("\toffsetOfEnergyThresholds  = ");
-    Serial.println(f_offsetOfEnergyThresholdsInAFmode);
-  }
-  Serial.print(F("\tf_capacityOfEnergyBucket_main = "));
-  Serial.println(f_capacityOfEnergyBucket_main);
-  Serial.print(F("\tf_lowerEnergyThreshold   = "));
-  Serial.println(f_lowerThreshold_default);
-  Serial.print(F("\tf_upperEnergyThreshold   = "));
-  Serial.println(f_upperThreshold_default);
-#endif
-}
-
-#ifdef TEMP_SENSOR
-/**
- * @brief Convert the internal value read from the sensor to a value in °C.
- *
- */
-void convertTemperature()
-{
-  oneWire.reset();
-  oneWire.write(SKIP_ROM);
-  oneWire.write(CONVERT_TEMPERATURE);
-}
-
-/**
- * @brief Read the temperature.
- *
- * @return The temperature in °C (x100).
- */
-int16_t readTemperature()
-{
-  uint8_t buf[9];
-
-  if (oneWire.reset())
-  {
-    oneWire.reset();
-    oneWire.write(SKIP_ROM);
-    oneWire.write(READ_SCRATCHPAD);
-    for (auto &buf_elem : buf)
-      buf_elem = oneWire.read();
-
-    if (oneWire.crc8(buf, 8) != buf[8])
-      return BAD_TEMPERATURE;
-
-    // result is temperature x16, multiply by 6.25 to convert to temperature x100
-    int16_t result = (buf[1] << 8) | buf[0];
-    result = (result * 6) + (result >> 2);
-    if (result <= TEMP_RANGE_LOW || result >= TEMP_RANGE_HIGH)
-      return OUTOFRANGE_TEMPERATURE; // return value ('Out of range')
-
-    return result;
-  }
-  return BAD_TEMPERATURE;
-}
-#endif // #ifdef TEMP_SENSOR
-
-#ifdef RF_PRESENT
-/**
- * @brief Send the logging data through RF.
- * @details For better performance, the RFM12B needs to remain in its
- *          active state rather than being periodically put to sleep.
- *
- */
-void send_rf_data()
-{
-  // check whether it's ready to send, and an exit route if it gets stuck
-  uint8_t i = 10;
-  do
-  {
-    rf12_recvDone();
-  } while (!rf12_canSend() && --i)
-
-      rf12_sendNow(0, &tx_data, sizeof tx_data);
-}
-#endif // #ifdef RF_PRESENT
-
-/**
- * @brief Get the available RAM during setup
- *
- * @return int The amount of free RAM
- */
-int freeRam()
-{
-  extern int __heap_start, *__brkval;
-  int v;
-  return (int)&v - (__brkval == 0 ? (int)&__heap_start : (int)__brkval);
-}
-
-/**
- * @brief Called once during startup.
- * @details This function initializes a couple of variables we cannot init at compile time and
- *          sets a couple of parameters for runtime.
- *
- */
-void setup()
-{
-  delay(initialDelay); // allows time to open the Serial Monitor
-
-  Serial.begin(9600); // initialize Serial interface, Do NOT set greater than 9600
-
-#if !defined SERIALOUT && !defined EMONESP
-  // On start, always display config info in the serial monitor
-  printConfiguration();
-#endif
-
-  // initializes all loads to OFF at startup
-  uint8_t i{NO_OF_DUMPLOADS};
-  do
-  {
-    --i;
-    if (physicalLoadPin[i] < 8)
-      DDRD |= bit(physicalLoadPin[i]); // driver pin for Load #n
-    else
-      DDRB |= bit(physicalLoadPin[i] - 8); // driver pin for Load #n
-
-    loadPrioritiesAndState[i] &= loadStateMask;
-  } while (i);
-
-  updatePhysicalLoadStates(); // allows the logical-to-physical mapping to be changed
-
-  updatePortsStates(); // updates output pin states
-
-#ifdef OFF_PEAK_TARIFF
-  DDRD &= ~bit(offPeakForcePin);                     // set as input
-  PORTD |= bit(offPeakForcePin);                     // enable the internal pullup resistor
-  delay(100);                                        // allow time to settle
-  uint8_t pinState{!!(PIND & bit(offPeakForcePin))}; // initial selection and
-
-  ul_TimeOffPeak = millis();
-#endif
-
-#ifdef FORCE_PIN_PRESENT
-  DDRD &= ~bit(forcePin); // set as input
-  PORTD |= bit(forcePin); // enable the internal pullup resistor
-  delay(100);             // allow time to settle
-#endif
-
-  DDRB |= bit(watchDogPin - 8);    // set as output
-  setPinState(watchDogPin, false); // set to off
-
-  for (auto &bForceLoad : b_forceLoadOn)
-    bForceLoad = false;
-
-  for (auto &DCoffset_V : l_DCoffset_V)
-    DCoffset_V = 512L * 256L; // nominal mid-point value of ADC @ x256 scale
-
-  // First stop the ADC
-  bitClear(ADCSRA, ADEN);
-
-  // Activation du free-running mode
-  ADCSRB = 0x00;
-
-  // Set up the ADC to be free-running
-  bitSet(ADCSRA, ADPS0); // Set the ADC's clock to system clock / 128
-  bitSet(ADCSRA, ADPS1);
-  bitSet(ADCSRA, ADPS2);
-
-  bitSet(ADCSRA, ADATE); // set the Auto Trigger Enable bit in the ADCSRA register. Because
-  // bits ADTS0-2 have not been set (i.e. they are all zero), the
-  // ADC's trigger source is set to "free running mode".
-
-  bitSet(ADCSRA, ADIE); // set the ADC interrupt enable bit. When this bit is written
-  // to one and the I-bit in SREG is set, the
-  // ADC Conversion Complete Interrupt is activated.
-
-  bitSet(ADCSRA, ADEN); // Enable the ADC
-
-  bitSet(ADCSRA, ADSC); // start ADC manually first time
-
-  sei(); // Enable Global Interrupts
-
-  logLoadPriorities();
-
-#ifdef TEMP_SENSOR
-  convertTemperature(); // start initial temperature conversion
-#endif
-
-#ifdef DEBUGGING
-  Serial.print(F(">>free RAM = "));
-  Serial.println(freeRam()); // a useful value to keep an eye on
-  Serial.println(F("----"));
-#endif
-}
-
-/**
- * @brief Toggle the watchdog LED
- *
- */
-static void toggleWatchDogLED()
-{
-  PINB = bit(watchDogPin - 8); // toggle pin
-}
-
-/**
- * @brief Set the Pin state for the specified pin
- *
- * @param pin pin to change [2..13]
- * @param bState state to be set
- */
-inline void setPinState(const uint8_t pin, bool bState)
-{
-  if (bState)
-  {
-    if (pin < 8)
-      PORTD |= bit(pin);
-    else
-      PORTB |= bit(pin - 8);
-  }
-  else
-  {
-    if (pin < 8)
-      PORTD &= ~bit(pin);
-    else
-      PORTB &= ~bit(pin - 8);
-  }
-}
-
-/**
- * @brief Main processor.
- * @details None of the workload in loop() is time-critical.
- *          All the processing of ADC data is done within the ISR.
- *
- */
-void loop()
-{
-  static uint8_t perSecondTimer{0};
-  static bool bOffPeak{false};
-  static int16_t iTemperature_x100{0};
-
-  if (b_newMainsCycle) // flag is set after every pair of ADC conversions
-  {
-    b_newMainsCycle = false; // reset the flag
-    ++perSecondTimer;
-
-    if (perSecondTimer >= SUPPLY_FREQUENCY)
-    {
-      perSecondTimer = 0;
-
-      toggleWatchDogLED();
-
-      if (!forceFullPower())
-        bOffPeak = proceedLoadPrioritiesAndForcing(iTemperature_x100); // called every second
-    }
-  }
-
-  if (b_datalogEventPending)
-  {
-    b_datalogEventPending = false;
-
-    tx_data.power = 0;
-    uint8_t phase{NO_OF_PHASES};
-    do
-    {
-      --phase;
-
-      tx_data.power_L[phase] =
-          copyOf_sumP_atSupplyPoint[phase] / copyOf_sampleSetsDuringThisDatalogPeriod * f_powerCal[phase];
-      tx_data.power_L[phase] *= -1;
-
-      tx_data.power += tx_data.power_L[phase];
-
-      tx_data.Vrms_L_x100[phase] =
-          (int32_t)(100 * f_voltageCal[phase] * sqrt(copyOf_sum_Vsquared[phase] / copyOf_sampleSetsDuringThisDatalogPeriod));
-    } while (phase);
-
-#ifdef TEMP_SENSOR
-    iTemperature_x100 = readTemperature();
-    tx_data.temperature_x100 = iTemperature_x100;
-#endif
-
-    sendResults(bOffPeak);
-
-#ifdef TEMP_SENSOR
-    convertTemperature(); // for use next time around
-#endif
-  }
-} // end of loop()
-=======
-// The active code can be found in the other cpp/h files
->>>>>>> 63726f5b
+// The active code can be found in the other cpp/h files