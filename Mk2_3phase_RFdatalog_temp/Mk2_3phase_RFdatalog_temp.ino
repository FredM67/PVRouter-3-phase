--- conflicted
+++ resolved
@@ -193,15 +193,9 @@
 
 //--------------------------------------------------------------------------------------------------
 // other system constants
-<<<<<<< HEAD
-constexpr int32_t SUPPLY_FREQUENCY{50};         /**< number of cycles/s of the grid power supply */
-constexpr int32_t REQUIRED_EXPORT_IN_WATTS{30}; /**< when set to a negative value, this acts as a PV generator */
-constexpr int32_t WORKING_ZONE_IN_JOULES{3600}; /**< number of joule for 1Wh */
-=======
 constexpr uint8_t SUPPLY_FREQUENCY{50};          /**< number of cycles/s of the grid power supply */
 constexpr int8_t REQUIRED_EXPORT_IN_WATTS{20};   /**< when set to a negative value, this acts as a PV generator */
 constexpr uint16_t WORKING_ZONE_IN_JOULES{3600}; /**< number of joule for 1Wh */
->>>>>>> 0310d391
 //--------------------------------------------------------------------------------------------------
 
 // In this sketch, the ADC is free-running with a cycle time of ~104uS.
