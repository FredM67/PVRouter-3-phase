/**
 * @file config.h
 * @author Frédéric Metrich (frederic.metrich@live.fr)
 * @brief Configuration values to be set by the end-user
 * @version 0.5
 * @date 2023-02-09
 *
 * @copyright Copyright (c) 2023
 *
 */

#ifndef _CONFIG_H
#define _CONFIG_H

//--------------------------------------------------------------------------------------------------
//#define TEMP_ENABLED  ///< this line must be commented out if the temperature sensor is not present
//#define RF_PRESENT  ///< this line must be commented out if the RFM12B module is not present

// Output messages
//#define EMONESP  ///< Uncomment if an ESP WiFi module is used

#define ENABLE_DEBUG  ///< enable this line to include debugging print statements
#define SERIALPRINT   ///< include 'human-friendly' print statement for commissioning - comment this line to exclude.
//#define SERIALOUT ///< Uncomment if a wired serial connection is used
//--------------------------------------------------------------------------------------------------

#include "config_system.h"
#include "debug.h"
#include "types.h"

#include "utils_dualtariff.h"
#include "utils_relay.h"
#include "utils_temp.h"

//--------------------------------------------------------------------------------------------------
// constants which must be set individually for each system
//
inline constexpr uint8_t NO_OF_PHASES{ 3 };    /**< number of phases of the main supply. */
inline constexpr uint8_t NO_OF_DUMPLOADS{ 2 }; /**< number of dump loads connected to the diverter */

#ifdef EMONESP
inline constexpr bool EMONESP_CONTROL{ true };
inline constexpr bool DIVERSION_PIN_PRESENT{ true };                    /**< managed through EmonESP */
inline constexpr RotationModes PRIORITY_ROTATION{ RotationModes::PIN }; /**< managed through EmonESP */
inline constexpr bool OVERRIDE_PIN_PRESENT{ true };                     /**< managed through EmonESP */
#else
inline constexpr bool EMONESP_CONTROL{ false };
inline constexpr bool DIVERSION_PIN_PRESENT{ false };                   /**< set it to 'true' if you want to control diversion ON/OFF */
inline constexpr RotationModes PRIORITY_ROTATION{ RotationModes::OFF }; /**< set it to 'OFF/AUTO/PIN' if you want manual/automatic rotation of priorities */
inline constexpr bool OVERRIDE_PIN_PRESENT{ false };                    /**< set it to 'true' if there's a override pin */
#endif

inline constexpr bool WATCHDOG_PIN_PRESENT{ false }; /**< set it to 'true' if there's a watch led */
<<<<<<< HEAD
inline constexpr bool RELAY_DIVERSION{ true };       /**< set it to 'true' if a relay is used for diversion */
=======
inline constexpr bool RELAY_DIVERSION{ false };       /**< set it to 'true' if a relay is used for diversion */
>>>>>>> 59084e7d
inline constexpr bool DUAL_TARIFF{ false };          /**< set it to 'true' if there's a dual tariff each day AND the router is connected to the billing meter */

// ----------- Pinout assignments -----------
//
// ANALOG pins are all reserved and hard-wired on the PCB
//
// DIGITAL pins:
// D0 & D1 are reserved for the Serial i/f
// - RFM12B -------------------------------
// D2 is for the RFM12B if present
// D10 is for the RFM12B if present
// D11 is for the RFM12B if present
// D12 is for the RFM12B if present
// D13 is for the RFM12B if present
// - SPI ----------------------------------
// D10 is SC
// D11 is MOSI
// D12 is MISO
// D13 is SCK

inline constexpr uint8_t physicalLoadPin[NO_OF_DUMPLOADS]{ 5, 7 }; /**< for 3-phase PCB, Load #1/#2/#3 (Rev 2 PCB) */
inline uint8_t loadPrioritiesAndState[NO_OF_DUMPLOADS]{ 0, 1 };    /**< load priorities and states at startup */

<<<<<<< HEAD
inline constexpr uint8_t relayPin{ 9 };         /**< for 3-phase PCB, relay trigger */
=======
inline constexpr uint8_t relayPin{ 0xff };      /**< for 3-phase PCB, relay trigger */
>>>>>>> 59084e7d
inline constexpr uint8_t dualTariffPin{ 0xff }; /**< for 3-phase PCB, off-peak trigger */
inline constexpr uint8_t diversionPin{ 0xff };  /**< if LOW, set diversion on standby */
inline constexpr uint8_t rotationPin{ 0xff };   /**< if LOW, trigger a load priority rotation */
inline constexpr uint8_t forcePin{ 0xff };      /**< for 3-phase PCB, force pin */
inline constexpr uint8_t watchDogPin{ 0xff };   /**< watch dog LED */

inline constexpr uint8_t tempSensorPin{ 0xff }; /**< for 3-phase PCB, sensor pin */

inline relayOutput<> relay_Output{ relayPin, 1000, 200, 1, 1 }; /**< config for relay diversion, see class definition for defaults */

inline constexpr uint8_t ul_OFF_PEAK_DURATION{ 8 };                        /**< Duration of the off-peak period in hours */
inline constexpr pairForceLoad rg_ForceLoad[NO_OF_DUMPLOADS]{ { -3, 2 } }; /**< force config for load #1 ONLY for dual tariff */

inline constexpr int16_t iTemperatureThreshold{ 100 }; /**< the temperature threshold to stop overriding in °C */

inline constexpr DeviceAddress sensorAddrs[]{ { 0x28, 0xBE, 0x41, 0x6B, 0x09, 0x00, 0x00, 0xA4 },
                                              { 0x28, 0xED, 0x5B, 0x6A, 0x09, 0x00, 0x00, 0x9D },
                                              { 0x28, 0xDB, 0x6D, 0x6A, 0x09, 0x00, 0x00, 0xDA },
                                              { 0x28, 0x59, 0x1F, 0x6A, 0x09, 0x00, 0x00, 0xB0 },
                                              { 0x28, 0x1B, 0xD7, 0x6A, 0x09, 0x00, 0x00, 0xB7 } }; /**< list of temperature sensor Addresses */

inline constexpr uint32_t ROTATION_AFTER_CYCLES{ 8UL * 3600UL * SUPPLY_FREQUENCY }; /**< rotates load priorities after this period of inactivity */

/* --------------------------------------
   RF configuration (for the RFM12B module)
   frequency options are RF12_433MHZ, RF12_868MHZ or RF12_915MHZ
*/
#ifdef RF_PRESENT

#define RF69_COMPAT 0  // for the RFM12B
// #define RF69_COMPAT 1 // for the RF69

#define FREQ RF12_868MHZ

inline constexpr int nodeID{ 10 };        /**<  RFM12B node ID */
inline constexpr int networkGroup{ 210 }; /**< wireless network group - needs to be same for all nodes */
inline constexpr int UNO{ 1 };            /**< for when the processor contains the UNO bootloader. */

#endif  // RF_PRESENT

#endif  // _CONFIG_H<|MERGE_RESOLUTION|>--- conflicted
+++ resolved
@@ -51,11 +51,7 @@
 #endif
 
 inline constexpr bool WATCHDOG_PIN_PRESENT{ false }; /**< set it to 'true' if there's a watch led */
-<<<<<<< HEAD
-inline constexpr bool RELAY_DIVERSION{ true };       /**< set it to 'true' if a relay is used for diversion */
-=======
 inline constexpr bool RELAY_DIVERSION{ false };       /**< set it to 'true' if a relay is used for diversion */
->>>>>>> 59084e7d
 inline constexpr bool DUAL_TARIFF{ false };          /**< set it to 'true' if there's a dual tariff each day AND the router is connected to the billing meter */
 
 // ----------- Pinout assignments -----------
@@ -79,11 +75,7 @@
 inline constexpr uint8_t physicalLoadPin[NO_OF_DUMPLOADS]{ 5, 7 }; /**< for 3-phase PCB, Load #1/#2/#3 (Rev 2 PCB) */
 inline uint8_t loadPrioritiesAndState[NO_OF_DUMPLOADS]{ 0, 1 };    /**< load priorities and states at startup */
 
-<<<<<<< HEAD
-inline constexpr uint8_t relayPin{ 9 };         /**< for 3-phase PCB, relay trigger */
-=======
 inline constexpr uint8_t relayPin{ 0xff };      /**< for 3-phase PCB, relay trigger */
->>>>>>> 59084e7d
 inline constexpr uint8_t dualTariffPin{ 0xff }; /**< for 3-phase PCB, off-peak trigger */
 inline constexpr uint8_t diversionPin{ 0xff };  /**< if LOW, set diversion on standby */
 inline constexpr uint8_t rotationPin{ 0xff };   /**< if LOW, trigger a load priority rotation */
