--- conflicted
+++ resolved
@@ -2,11 +2,8 @@
 
 Ce programme est conçu pour être utilisé avec l’IDE Arduino et/ou d’autres IDE de développement comme VSCode + PlatformIO.
 
-<<<<<<< HEAD
-=======
 # Table des matières
 - [Table des matières](#table-des-matières)
->>>>>>> 9fb76e7c
 - [Utilisation avec Visual Studio Code (recommandé)](#utilisation-avec-visual-studio-code-recommandé)
 - [Utilisation avec Arduino IDE](#utilisation-avec-arduino-ide)
 - [Aperçu rapide des fichiers](#aperçu-rapide-des-fichiers)
