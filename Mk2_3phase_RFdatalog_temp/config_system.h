--- conflicted
+++ resolved
@@ -20,13 +20,8 @@
 
 //--------------------------------------------------------------------------------------------------
 // for users with zero-export profile, this value will be negative
-<<<<<<< HEAD
-inline constexpr int16_t REQUIRED_EXPORT_IN_WATTS{ 20 };        /**< when set to a negative value, this acts as a PV generator */
-inline constexpr int16_t DIVERSION_START_THRESHOLD_WATTS{ 50 }; /**< Adjust value as needed - this means 50W surplus is needed to start diversion */
-=======
 inline constexpr int16_t REQUIRED_EXPORT_IN_WATTS{ 20 };       /**< when set to a negative value, this acts as a PV generator */
 inline constexpr int16_t DIVERSION_START_THRESHOLD_WATTS{ 0 }; /**< Adjust value as needed - this means 50W surplus is needed to start diversion */
->>>>>>> 34519081
 
 //--------------------------------------------------------------------------------------------------
 // other system constants, should match most of installations
